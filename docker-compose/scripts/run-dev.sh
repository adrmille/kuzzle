#!/bin/sh

ELASTIC_HOST=${kuzzle_services__db__host:-elasticsearch}
ELASTIC_PORT=${kuzzle_services__db__port:-9200}

npm install

echo "[$(date --rfc-3339 seconds)] - Waiting for elasticsearch to be available"
while ! curl -f -s -o /dev/null "http://$ELASTIC_HOST:$ELASTIC_PORT"
do
    echo "[$(date --rfc-3339 seconds)] - Still trying to connect to http://$ELASTIC_HOST:$ELASTIC_PORT"
    sleep 1
done
# create a tmp index just to force the shards to init
curl -XPUT -s -o /dev/null "http://$ELASTIC_HOST:$ELASTIC_PORT/%25___tmp"
echo "[$(date --rfc-3339 seconds)] - Elasticsearch is up. Waiting for shards to be active (can take a while)"
E=$(curl -s "http://$ELASTIC_HOST:$ELASTIC_PORT/_cluster/health?wait_for_status=yellow&wait_for_active_shards=1&timeout=60s")
curl -XDELETE -s -o /dev/null "http://$ELASTIC_HOST:$ELASTIC_PORT/%25___tmp"

if ! (echo ${E} | grep -E '"status":"(yellow|green)"' > /dev/null); then
    echo "[$(date --rfc-3339 seconds)] - Could not connect to elasticsearch in time. Aborting..."
    exit 1
fi

<<<<<<< HEAD
echo "" > node_modules/pm2/lib/keymetrics
echo "[$(date --rfc-3339 seconds)] - Starting Kuzzle..."
=======
npm install

echo "Starting Kuzzle..."

pm2 start /config/pm2-dev.json --silent
>>>>>>> 0f80c999

node bin/kuzzle install
pm2 start --silent /config/pm2.json
nohup node-inspector --web-port=8080 --debug-port=7000 > /dev/null 2>&1&
pm2 sendSignal -s SIGUSR1 KuzzleServer
pm2 logs --lines 0 --raw<|MERGE_RESOLUTION|>--- conflicted
+++ resolved
@@ -22,18 +22,9 @@
     exit 1
 fi
 
-<<<<<<< HEAD
 echo "" > node_modules/pm2/lib/keymetrics
 echo "[$(date --rfc-3339 seconds)] - Starting Kuzzle..."
-=======
-npm install
 
-echo "Starting Kuzzle..."
-
-pm2 start /config/pm2-dev.json --silent
->>>>>>> 0f80c999
-
-node bin/kuzzle install
 pm2 start --silent /config/pm2.json
 nohup node-inspector --web-port=8080 --debug-port=7000 > /dev/null 2>&1&
 pm2 sendSignal -s SIGUSR1 KuzzleServer
