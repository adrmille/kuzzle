var
  config = require('./config')(),
  stomp = require('stomp-client'),
  uuid = require('node-uuid'),
  q = require('q'),
  KUZZLE_EXCHANGE = 'amq.topic';

module.exports = {
  world: null,
  stompUrl: undefined,
  stompClient: undefined,
  stompConnected: undefined,
  clientId: uuid.v1(),
  subscribedRooms: {client1: {}},
  responses: null,

  init: function (world) {
    var deferredConnection;

    this.stompUrl = config.stompUrl.replace('stomp://', '').split(':');

    if ( !this.stompClient ) {
      this.stompClient = new stomp(this.stompUrl[0], this.stompUrl[1], 'guest', 'guest', '1.0', '/');

      deferredConnection = q.defer();
      this.stompConnected = deferredConnection.promise;
      this.stompClient.connect(function (sessionId) {
        deferredConnection.resolve(sessionId);
      });
    }
    this.world = world;
  },

  disconnect: function () {
    if (this.stompClient) {
      this.stompClient.disconnect();
      this.stompClient = null;
    }
  },

  create: function (body, persist) {
    var
      topic = ['write', this.world.fakeCollection, 'create'].join('.'),
      msg = {
        persist: persist,
        body: body
      };

    return publish.call(this, topic, msg);
  },

  createOrUpdate: function (body) {
    var
      topic = ['write', this.world.fakeCollection, 'createOrUpdate'].join('.'),
      msg = {
        body: body
      };

    return publish.call(this, topic, msg);
  },

  get: function (id) {
    var
      topic = ['read', this.world.fakeCollection, 'get'].join('.'),
      msg = {
        _id: id
      };

    return publish.call(this, topic, msg);
  },

  search: function (filters) {
    var
      topic = ['read', this.world.fakeCollection, 'search'].join('.'),
      msg = {
        body: filters
      };

    return publish.call(this, topic, msg);
  },

  update: function (id, body) {
    var
      topic = ['write', this.world.fakeCollection, 'update'].join('.'),
      msg = {
        _id: id,
        body: body
      };

    return publish.call(this, topic, msg);
  },

  count: function (filters) {
    var
      topic = ['read', this.world.fakeCollection, 'count'].join('.'),
      msg = {
        body: filters
      };

    return publish.call(this, topic, msg);
  },

  deleteById: function (id) {
    var
      topic = ['write', this.world.fakeCollection, 'delete'].join('.'),
      msg = {
        _id: id
      };

    return publish.call(this, topic, msg);
  },

  deleteByQuery: function (filters) {
    var
      topic = ['write', this.world.fakeCollection, 'deleteByQuery'].join('.'),
      msg = {
        body: filters
      };

    return publish.call(this, topic, msg);
  },

  deleteCollection: function () {
    var
      topic = ['admin', this.world.fakeCollection, 'deleteCollection'].join('.'),
      msg = {};

    return publish.call(this, topic, msg);
  },

  putMapping: function () {
    var
      topic = ['admin', this.world.fakeCollection, 'putMapping'].join('.'),
      msg = {
        body: this.world.schema
      };

    return publish.call(this, topic, msg);
  },

  bulkImport: function (bulk) {
    var
      topic = ['bulk', this.world.fakeCollection, 'import'].join('.'),
      msg = {
        body: bulk
      };

    return publish.call(this, topic, msg);
  },

  globalBulkImport: function (bulk) {
    var
      topic = ['bulk', '', 'import'].join('.'),
      msg = {
        body: bulk
      };

    return publish.call(this, topic, msg);
  },

  subscribe: function (filters) {
    var
      topic = ['subscribe', this.world.fakeCollection, 'on'].join('.'),
      msg = {
        body: null
      };

    if (filters) {
      msg.body = filters;
    }

    return publishAndListen.call(this, topic, msg);
  },

  unsubscribe: function (room) {
    var
      topic = ['subscribe', this.world.fakeCollection, 'off'].join('.'),
      msg = {
        requestId: room,
        clientId: this.subscribedRooms.client1[room].clientId
      };

    this.subscribedRooms.client1[room].client.disconnect();
    delete this.subscribedRooms.client1[room];
    return publish.call(this, topic, msg, false);
  },

  countSubscription: function () {
    var
      topic = ['subscribe', this.world.fakeCollection, 'count'].join('.'),
      rooms = Object.keys(this.subscribedRooms.client1),
      msg = {
        body: {
          roomId: this.subscribedRooms.client1[rooms[0]].roomId
        }
      };

    return publish.call(this, topic, msg);
  },

<<<<<<< HEAD
  getStats: function () {
    var
      topic = ['admin', '', 'getStats'].join('.'),
      msg = {};

    return publish.call(this, topic, msg);
  },

  getAllStats: function () {
    var
      topic = ['admin', '', 'getAllStats'].join('.'),
=======
  listCollections: function () {
    var
      topic = ['read', '', 'listCollections'].join('.'),
>>>>>>> 1e4e67fc
      msg = {};

    return publish.call(this, topic, msg);
  }
};

var publish = function (topic, message, waitForAnswer) {
  var
    deferred = q.defer(),
    listen = (waitForAnswer === undefined) ? true : waitForAnswer,
    destination = ['/exchange', KUZZLE_EXCHANGE, topic].join('/'),
    messageHeader = {
      'content-type': 'application/json'
    };

  if (!message.clientId) {
    message.clientId = uuid.v1();
  }

  this.stompConnected
    .then(function () {
      if (listen) {
        messageHeader['reply-to'] = uuid.v1();
        this.stompClient.subscribe('/queue/' + messageHeader['reply-to'], function (body, headers) {
          var unpacked = JSON.parse(body);
          if (unpacked.error) {
            deferred.reject(unpacked.error);
          }
          else {
            deferred.resolve(unpacked);
          }

          this.stompClient.unsubscribe(headers.destination);
        }.bind(this));
      }
      else {
        deferred.resolve({});
      }

      this.stompClient.publish(destination, JSON.stringify(message), messageHeader);
    }.bind(this))
    .catch(function (error) {
      deferred.reject(error);
    });

  return deferred.promise;
};

var publishAndListen = function (topic, message) {
  var
    roomClient = new stomp(this.stompUrl[0], this.stompUrl[1], 'guest', 'guest', '1.0', '/'),
    deferred = q.defer();

  message.clientId = uuid.v1();

  publish.call(this, topic, message)
    .then(function (response) {
      roomClient.connect(function () {
        var topic = '/topic/' + response.result.roomId;

        this.subscribedRooms.client1[response.result.roomName] = { roomId: response.result.roomId, client: roomClient, clientId: message.clientId };

        roomClient.subscribe(topic, function (body) {
          this.responses = JSON.parse(body);
        }.bind(this));

        deferred.resolve(response);
      }.bind(this));
    }.bind(this))
    .catch(function (error) {
      deferred.reject(error);
    });

  return deferred.promise;
};<|MERGE_RESOLUTION|>--- conflicted
+++ resolved
@@ -198,7 +198,6 @@
     return publish.call(this, topic, msg);
   },
 
-<<<<<<< HEAD
   getStats: function () {
     var
       topic = ['admin', '', 'getStats'].join('.'),
@@ -210,11 +209,14 @@
   getAllStats: function () {
     var
       topic = ['admin', '', 'getAllStats'].join('.'),
-=======
+      msg = {};
+
+    return publish.call(this, topic, msg);
+  },
+
   listCollections: function () {
     var
       topic = ['read', '', 'listCollections'].join('.'),
->>>>>>> 1e4e67fc
       msg = {};
 
     return publish.call(this, topic, msg);
