'use strict';

var
  _ = require('lodash'),
  config = require('./config'),
  Promise = require('bluebird'),
  uuid = require('node-uuid'),
  io = require('socket.io-client'),
  ApiRT = require('./apiRT');

var initSocket = function (socketName) {
  var socket;

  if (!socketName) {
    socketName = 'client1';
  }

  if (!this.listSockets[socketName]) {
    socket = io(`${config.scheme}://${config.host}:${config.ports.io}`, {
      'force new connection': true
    });
    this.listSockets[socketName] = socket;

    // the default socket is the socket with name 'client1'
    if (socketName === 'client1') {
      this.socket = socket;
    }
  }

  return socketName;
};

/** CONSTRUCT **/
var ApiWebsocket = function () {
  ApiRT.call(this);
};
ApiWebsocket.prototype = new ApiRT();

/** SPECIFIC FOR WEBSOCKET */
ApiWebsocket.prototype.listSockets = {};

ApiWebsocket.prototype.init = function (world) {
  this.world = world;
  this.responses = null;

  initSocket.call(this, 'client1');
};

ApiWebsocket.prototype.disconnect = function () {
  Object.keys(this.listSockets).forEach(socket => {
    this.listSockets[socket].destroy();
    delete this.listSockets[socket];
  });
};

ApiWebsocket.prototype.unsubscribe = function (room, socketName) {
  var
    msg = {
      controller: 'subscribe',
      action: 'off',
      collection: this.world.fakeCollection,
      index: this.world.fakeIndex,
      body: { roomId: room }
    };

  socketName = initSocket.call(this, socketName);

  this.listSockets[socketName].removeListener(this.subscribedRooms[socketName][room].channel, this.subscribedRooms[socketName][room].listener);
  delete this.subscribedRooms[socketName][room];
  return this.send(msg, false, socketName);
};

ApiWebsocket.prototype.send = function (msg, getAnswer, socketName) {
  var
    routename = 'kuzzle',
    listen = (getAnswer !== undefined) ? getAnswer : true;

  if (!msg.requestId) {
    msg.requestId = uuid.v4();
  }

  msg.metadata = this.world.metadata;

  if (this.world.currentUser && this.world.currentUser.token) {
    if (!msg.headers) {
      msg.headers = {};
    }
    msg.headers = _.extend(msg.headers, {authorization: 'Bearer ' + this.world.currentUser.token});
  }

  socketName = initSocket.call(this, socketName);

  this.listSockets[socketName].emit(routename, msg);

  if (listen) {
    return new Promise((resolve, reject) => {
      this.listSockets[socketName].once(msg.requestId, result => {
        if (result.error) {
          let error = new Error(result.error.message);
<<<<<<< HEAD
=======
          Object.assign(error, result);

          // used to fit with rest api (used with request-promise)
>>>>>>> 3c258df3
          error.details = result.error._source || {};
          error.statusCode = result.status;
          return reject(error);
        }

        resolve(result);
      });
    });
  }

  return Promise.resolve({});
};

ApiWebsocket.prototype.sendAndListen = function (msg, socketName) {
  var
    routename = 'kuzzle';

  if (!msg.requestId) {
    msg.requestId = uuid.v4();
  }

  msg.metadata = this.world.metadata;

  socketName = initSocket.call(this, socketName);
  this.listSockets[socketName].emit(routename, msg);

  return new Promise((resolve, reject) => {
    this.listSockets[socketName].once(msg.requestId, response => {
      var listener = document => {
        this.responses = document;
      };

      if (response.error) {
        return reject(response.error.message);
      }

      if (!this.subscribedRooms[socketName]) {
        this.subscribedRooms[socketName] = {};
      }

      this.subscribedRooms[socketName][response.result.roomId] = {channel: response.result.channel, listener};
      this.listSockets[socketName].on(response.result.channel, listener.bind(this));
      resolve(response);
    });
  });
};

module.exports = ApiWebsocket;<|MERGE_RESOLUTION|>--- conflicted
+++ resolved
@@ -97,12 +97,9 @@
       this.listSockets[socketName].once(msg.requestId, result => {
         if (result.error) {
           let error = new Error(result.error.message);
-<<<<<<< HEAD
-=======
           Object.assign(error, result);
 
           // used to fit with rest api (used with request-promise)
->>>>>>> 3c258df3
           error.details = result.error._source || {};
           error.statusCode = result.status;
           return reject(error);
