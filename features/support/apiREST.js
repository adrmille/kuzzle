--- conflicted
+++ resolved
@@ -6,12 +6,7 @@
   apiVersion = require('../../package.json').apiVersion,
   rewire = require('rewire'),
   RouterController = rewire('../../lib/api/controllers/routerController.js'),
-<<<<<<< HEAD
-  routes,
-  util = require('util');
-=======
   routes;
->>>>>>> d0c2dd55
 
 var ApiREST = function () {
   this.world = null;
@@ -51,10 +46,6 @@
     url = '',
     queryString = [],
     verb = 'GET',
-<<<<<<< HEAD
-    json = true,
-=======
->>>>>>> d0c2dd55
     result;
 
   if (index) {
@@ -72,17 +63,10 @@
   }
 
   routes.some(route => {
-<<<<<<< HEAD
-    if (route.controller === controller && route.action === action ) {
-      var
-        hits = [];
-
-=======
     var
       hits = [];
 
     if (route.controller === controller && route.action === action) {
->>>>>>> d0c2dd55
       verb = route.verb.toUpperCase();
 
       url += route.url.replace(/(:[^/]+)/g, function (match) {
@@ -147,11 +131,6 @@
   return result;
 };
 
-<<<<<<< HEAD
-
-
-=======
->>>>>>> d0c2dd55
 ApiREST.prototype.disconnect = function () {};
 
 ApiREST.prototype.apiPath = function (path) {
