--- conflicted
+++ resolved
@@ -671,14 +671,14 @@
   return this.callApi(this.getRequest(index, null, 'admin', 'setAutoRefresh', { body: {autoRefresh: autoRefresh }}));
 };
 
-<<<<<<< HEAD
 ApiREST.prototype.indexExists = function (index) {
   return this.callApi(this.getRequest(index, null, 'read', 'indexExists'));
 };
 
 ApiREST.prototype.collectionExists = function (index, collection) {
   return this.callApi(this.getRequest(index, collection, 'read', 'collectionExists'));
-=======
+};
+
 ApiREST.prototype.getSpecifications = function (index, collection) {
   var options = {
     url: this.apiPath(index + '/' + collection + '/_specifications'),
@@ -735,7 +735,6 @@
   };
 
   return this.callApi(options);
->>>>>>> 026cd10d
 };
 
 module.exports = ApiREST;