Feature: Test STOMP API
  As a user
  I want to create/update/delete/search a document and test bulk import
  Using STOMP API

  @usingSTOMP
  Scenario: Get server information
    When I get server informations
    Then I can retrieve the Kuzzle API version

  @usingSTOMP
  Scenario: Publish a realtime message
    When I publish a message
    Then I should receive a request id
    Then I'm not able to get the document

  @usingSTOMP
  Scenario: Create a new document and get it
    When I write the document
    Then I should receive a document id
    Then I'm able to get the document
    And I'm not able to get the document in index "index-test-alt"

  @usingSTOMP @unsubscribe
  Scenario: Create or Update a document
    Given A room subscription listening to "lastName" having value "Hopper"
    When I write the document "documentGrace"
    And I createOrUpdate it
    Then I should have updated the document
    And I should receive a "update" notification
    And The notification should have metadata

  @usingSTOMP
  Scenario: Update a document
    When I write the document
    Then I update the document with value "foo" in field "firstName"
    Then my document has the value "foo" in field "firstName"

  @usingSTOMP
  Scenario: Delete a document
    When I write the document
    Then I remove the document
    Then I'm not able to get the document

  @usingSTOMP
  Scenario: Search a document
    When I write the document "documentGrace"
    And I find a document with "grace" in field "firstName"
    And I don't find a document with "grace" in field "firstName" in index "index-test-alt"

  @usingSTOMP
  Scenario: Bulk import
    When I do a bulk import
    Then I can retrieve actions from bulk import

  @usingSTOMP
  Scenario: Global Bulk import
    When I do a global bulk import
    Then I can retrieve actions from bulk import

  @usingSTOMP
  Scenario: Delete type
    When I write the document
    Then I remove the collection and schema
    Then I'm not able to get the document

  @usingSTOMP
  Scenario: Count document
    When I write the document "documentGrace"
    When I write the document "documentAda"
    When I write the document "documentGrace"
    When I write the document "documentAda"
    Then I count 4 documents
    And I count 0 documents in index "index-test-alt"
    And I count 2 documents with "NYC" in field "city"
    Then I truncate the collection
    And I count 0 documents

  @removeSchema @usingSTOMP
  Scenario: Change mapping
    When I write the document "documentGrace"
    Then I don't find a document with "Grace" in field "firstName"
    Then I remove the collection and schema
    Then I wait 1s
    Then I change the schema
    When I write the document "documentGrace"
    Then I find a document with "Grace" in field "firstName"

  @usingSTOMP @unsubscribe
  Scenario: Document creation notifications
    Given A room subscription listening to "lastName" having value "Hopper"
    When I write the document "documentGrace"
    Then I should receive a "create" notification
    And The notification should have a "_source" member
    And The notification should have metadata

  @usingSTOMP @unsubscribe
  Scenario: Document delete notifications
    Given A room subscription listening to "lastName" having value "Hopper"
    When I write the document "documentGrace"
    Then I remove the document
    Then I should receive a "delete" notification
    And The notification should not have a "_source" member
    And The notification should have metadata

  @usingSTOMP @unsubscribe
  Scenario: Document update: new document notification
    Given A room subscription listening to "lastName" having value "Hopper"
    When I write the document "documentAda"
    Then I update the document with value "Hopper" in field "lastName"
    Then I should receive a "update" notification
    And The notification should have a "_source" member
    And The notification should have metadata

  @usingSTOMP @unsubscribe
  Scenario: Document update: removed document notification
    Given A room subscription listening to "lastName" having value "Hopper"
    When I write the document "documentGrace"
    Then I update the document with value "Foo" in field "lastName"
    Then I should receive a "update" notification
    And The notification should not have a "_source" member
    And The notification should have metadata

  @usingSTOMP @unsubscribe
  Scenario: Document creation notifications with not exists
    Given A room subscription listening field "toto" doesn't exists
    When I write the document "documentGrace"
    Then I should receive a "create" notification
    And The notification should have a "_source" member
    And The notification should have metadata

  @usingSTOMP @unsubscribe
  Scenario: Subscribe to a collection
    Given A room subscription listening to the whole collection
    When I write the document "documentGrace"
    Then I should receive a "create" notification
    And The notification should have a "_source" member
    And The notification should have metadata

  @usingSTOMP @unsubscribe
  Scenario: Delete a document with a query
    Given A room subscription listening to "lastName" having value "Hopper"
    When I write the document "documentGrace"
    And I write the document "documentAda"
    And I wait 1s
    Then I remove documents with field "hobby" equals to value "computer"
    Then I should receive a "delete" notification
    And The notification should not have a "_source" member
    And The notification should have metadata

  @usingSTOMP @unsubscribe
  Scenario: Count how many subscription on a room
    Given A room subscription listening to "lastName" having value "Hopper"
    Given A room subscription listening to "lastName" having value "Hopper"
    Then I can count "2" subscription

  @usingSTOMP @unsubscribe
  Scenario: Subscription notifications
    Given A room subscription listening to "lastName" having value "Hopper"
    Given A room subscription listening to "lastName" having value "Hopper"
    Then I should receive a "on" notification
    And The notification should have metadata
    Then I unsubscribe
    And I should receive a "off" notification
    And The notification should have metadata

  @usingSTOMP
  Scenario: Getting the last statistics frame
    When I get the last statistics frame
    Then I get at least 1 statistic frame

  @usingSTOMP
  Scenario: Getting the statistics frame from a date
    When I get the statistics frame from a date
    Then I get at least 1 statistic frame

  @usingSTOMP
  Scenario: Getting all statistics frame
    When I get all statistics frames
    Then I get at least 1 statistic frame

  @usingSTOMP
  Scenario: list known stored collections
    When I write the document "documentGrace"
    And I list "stored" data collections
    Then I can find a stored collection kuzzle-collection-test

  @usingSTOMP @unsubscribe
  Scenario: list known realtime collections
    Given A room subscription listening to "lastName" having value "Hopper"
    When I list "realtime" data collections
    Then I can find a realtime collection kuzzle-collection-test

  @usingSTOMP
  Scenario: get the Kuzzle timestamp
    When I get the server timestamp
    Then I can read the timestamp

  @usingSTOMP @unsubscribe
  Scenario: get list of subscriptions
    Given A room subscription listening to "lastName" having value "Hopper"
    And I get the list subscriptions
    Then In my list there is a collection "kuzzle-collection-test" with 1 room and 1 subscriber

  @usingSTOMP @unsubscribe
  Scenario: remove a specific room in subscriptions
    Given A room subscription listening to "lastName" having value "Hopper"
    Given A room subscription listening to "firstName" having value "Grace"
    And I get the list subscriptions
    Then In my list there is a collection "kuzzle-collection-test" with 2 room and 2 subscriber
    When I remove the first room
    And I get the list subscriptions
    Then In my list there is a collection "kuzzle-collection-test" with 1 room and 1 subscriber

  @usingSTOMP
  Scenario: create additional index
    When I create an index named "my-new-index"
    Then I'm able to find the index named "my-new-index" in index list
    Then I'm not able to find the index named "my-undefined-index" in index list
    Then I'm able to delete the index named "my-new-index"

<<<<<<< HEAD
  @usingSTOMP @cleanSecurity
=======
  @usingSTOMP
>>>>>>> 5a495912
  Scenario: Create/get/search/update/delete role
    When I create a new role "role1" with id "test"
    Then I'm able to find a role with id "test"
    And I update the role with id "test" with role "role2"
    Then I'm able to find a role with id "test" with role "role2"
    Then I'm able to find "1" role by searching index corresponding to role "role2"
    And I delete the role with id "test"
<<<<<<< HEAD
    Then I'm not able to find a role with id "test"
=======
    Then I'm not able to find a role with id "test"

  @usingSTOMP
  Scenario: create an invalid profile with unexisting role triggers an error
    Then I cannot create an invalid profile

  @usingSTOMP
  Scenario: get profile without id triggers an error
    Then I cannot a profile without ID

  @usingSTOMP
  Scenario: creating a profile with an empty set of roles triggers an error
    Then I cannot create a profile with an empty set of roles

  @usingSTOMP
  Scenario: create, get and delete a profile
    Given I create a new role "role1" with id "role1"
    And I create a new role "role2" with id "role2"
    When I create a new profile "profile1" with id "my-new-profile"
    Then I'm able to find the profile with id "my-new-profile"
    Given I delete the profile with id "my-new-profile"
    Then I'm not able to find the profile with id "my-new-profile"

  @usingSTOMP
  Scenario: search and update profiles
    Given I create a new profile "profile1" with id "my-profile-1"
    And I create a new profile "profile3" with id "my-profile-2"
    Then I'm able to find "1" profiles containing the role with id "role1"
    Then I'm able to find "2" profiles
    Then I'm able to find "0" profiles containing the role with id "undefined-role"
    Given I update the profile with id "my-profile-2" by adding the role "role1"
    Then I'm able to find "2" profiles
    Then I'm able to find "2" profiles containing the role with id "role1"
>>>>>>> 5a495912
<|MERGE_RESOLUTION|>--- conflicted
+++ resolved
@@ -219,11 +219,7 @@
     Then I'm not able to find the index named "my-undefined-index" in index list
     Then I'm able to delete the index named "my-new-index"
 
-<<<<<<< HEAD
   @usingSTOMP @cleanSecurity
-=======
-  @usingSTOMP
->>>>>>> 5a495912
   Scenario: Create/get/search/update/delete role
     When I create a new role "role1" with id "test"
     Then I'm able to find a role with id "test"
@@ -231,9 +227,6 @@
     Then I'm able to find a role with id "test" with role "role2"
     Then I'm able to find "1" role by searching index corresponding to role "role2"
     And I delete the role with id "test"
-<<<<<<< HEAD
-    Then I'm not able to find a role with id "test"
-=======
     Then I'm not able to find a role with id "test"
 
   @usingSTOMP
@@ -266,5 +259,4 @@
     Then I'm able to find "0" profiles containing the role with id "undefined-role"
     Given I update the profile with id "my-profile-2" by adding the role "role1"
     Then I'm able to find "2" profiles
-    Then I'm able to find "2" profiles containing the role with id "role1"
->>>>>>> 5a495912
+    Then I'm able to find "2" profiles containing the role with id "role1"