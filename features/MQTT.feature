--- conflicted
+++ resolved
@@ -229,35 +229,19 @@
     And I delete the role with id "test"
     Then I'm not able to find a role with id "test"
 
-<<<<<<< HEAD
-  @usingMQTT
+  @usingMQTT @cleanSecurity
   Scenario: create an invalid profile with unexisting role triggers an error
     Then I cannot create an invalid profile
 
-  @usingMQTT
+  @usingMQTT @cleanSecurity
   Scenario: get profile without id triggers an error
     Then I cannot a profile without ID
 
-  @usingMQTT
+  @usingMQTT @cleanSecurity
   Scenario: creating a profile with an empty set of roles triggers an error
     Then I cannot create a profile with an empty set of roles
 
-  @usingMQTT
-=======
-  @usingMQTT @cleanSecurity
-  Scenario: create an invalid profile with unexisting role triggers an error
-    Then I cannot create an invalid profile
-
-  @usingMQTT @cleanSecurity
-  Scenario: get profile without id triggers an error
-    Then I cannot a profile without ID
-
-  @usingMQTT @cleanSecurity
-  Scenario: creating a profile with an empty set of roles triggers an error
-    Then I cannot create a profile with an empty set of roles
-
-  @usingMQTT @cleanSecurity
->>>>>>> 70a3c8dc
+  @usingMQTT @cleanSecurity
   Scenario: create, get and delete a profile
     Given I create a new role "role1" with id "role1"
     And I create a new role "role2" with id "role2"
@@ -266,11 +250,7 @@
     Given I delete the profile with id "my-new-profile"
     Then I'm not able to find the profile with id "my-new-profile"
 
-<<<<<<< HEAD
-  @usingMQTT
-=======
-  @usingMQTT @cleanSecurity
->>>>>>> 70a3c8dc
+  @usingMQTT @cleanSecurity
   Scenario: search and update profiles
     Given I create a new profile "profile1" with id "my-profile-1"
     And I create a new profile "profile3" with id "my-profile-2"
