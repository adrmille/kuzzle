/*
 * Kuzzle, a backend software, self-hostable and ready to use
 * to power modern apps
 *
 * Copyright 2015-2017 Kuzzle
 * mailto: support AT kuzzle.io
 * website: http://kuzzle.io
 *
 * Licensed under the Apache License, Version 2.0 (the "License");
 * you may not use this file except in compliance with the License.
 * You may obtain a copy of the License at
 *
 * https://www.apache.org/licenses/LICENSE-2.0
 *
 * Unless required by applicable law or agreed to in writing, software
 * distributed under the License is distributed on an "AS IS" BASIS,
 * WITHOUT WARRANTIES OR CONDITIONS OF ANY KIND, either express or implied.
 * See the License for the specific language governing permissions and
 * limitations under the License.
 */

'use strict';

// add support for ES6 modules ("import ... from ...")
require('reify');

const
  EventEmitter = require('eventemitter2').EventEmitter2,
  config = require('../config'),
  packageInfo = require('../../package.json'),
  path = require('path'),
  highwayhash = require('highwayhash'),
  stringify = require('json-stable-stringify'),
  Dsl = require('./dsl'),
  EntryPoints = require('./core/entryPoints'),
  FunnelController = require('./controllers/funnelController'),
  HotelClerk = require('./core/hotelClerk'),
  IndexCache = require('./core/indexCache'),
  InternalEngine = require('../services/internalEngine'),
  GarbageCollector = require('../services/garbageCollector'),
  Notifier = require('./core/notifier'),
  PassportWrapper = require('./core/auth/passportWrapper'),
  PluginsManager = require('./core/plugins/pluginsManager'),
  Bluebird = require('bluebird'),
  Cli = require('./cli'),
  CliController = require('./controllers/cliController'),
  Repositories = require('./core/models/repositories'),
  RouterController = require('./controllers/routerController'),
  Services = require('../services'),
  Statistics = require('./core/statistics'),
  TokenManager = require('./core/auth/tokenManager'),
  Validation = require('./core/validation'),
  Request = require('kuzzle-common-objects').Request,
  InternalEngineBootstrap = require('../services/internalEngine/bootstrap');

/**
 * @class Kuzzle
 * @extends EventEmitter
 */
class Kuzzle extends EventEmitter {
  constructor() {
    super({
      wildcard: true,
      maxListeners: 30,
      delimiter: ':'
    });

    /** @type {KuzzleConfiguration} */
    this.config = config;
    this.config.version = packageInfo.version;

    this.rootPath = path.resolve(path.join(__dirname, '..', '..'));

    this.services = new Services(this);
    this.cli = new Cli(this);
    this.internalEngine = new InternalEngine(this);
    this.pluginsManager = new PluginsManager(this);
    this.tokenManager = new TokenManager(this);
    this.indexCache = new IndexCache(this);
    this.repositories = new Repositories(this);

    this.gc = new GarbageCollector(this);

    this.passport = new PassportWrapper();

    // The funnel controller dispatch messages between the router controller and other controllers
    this.funnel = new FunnelController(this);

    // The router controller listens to client requests and pass them to the funnel controller
    this.router = new RouterController(this);

    // Room subscriptions core components
    this.hotelClerk = new HotelClerk(this);

    // Notifications core component
    /** @type {Notifier} */
    this.notifier = new Notifier(this);

    // Statistics core component
    this.statistics = new Statistics(this);

    this.cliController = new CliController(this);

    // Http server and websocket channel with proxy
    this.entryPoints = new EntryPoints(this);

    // Validation core component
    this.validation = new Validation(this);
  }

  /**
   * Flushes the internal storage components (internalEngine index, cache and memory storage)
   *
   * @this {Kuzzle}
   * @returns Promise
   */
  resetStorage() {
    this.pluginsManager.trigger('log:warn', 'Kuzzle::resetStorage called');

    return this.internalEngine.deleteIndex()
      .then(response => {
        const promises = ['internalCache', 'memoryStorage']
          .map(id => this.services.list[id].flushdb());

        return Bluebird.all(promises).then(() => response);
      })
      .then(() => {
        this.indexCache.remove(this.internalEngine.index);
        return this.internalEngine.bootstrap.all();
      });
  }

  /**
   * Initializes all the needed components of a Kuzzle Server instance.
   *
   * By default, this script runs a standalone Kuzzle Server instance:
   *   - Internal services
   *   - Controllers
   *
   * @this {Kuzzle}
   */
  start() {
    const internalEngineBootstrap = new InternalEngineBootstrap(this, this.internalEngine);
    // Register crash dump if enabled
    if (this.config.dump.enabled) {
      registerErrorHandlers(this);
    }

    return this.internalEngine.init(internalEngineBootstrap)
      .then(() => this.internalEngine.bootstrap.all())
      .then(() => this.validation.init())
      .then(() => this.pluginsManager.init(true))
      .then(() => this.pluginsManager.run())
      .then(() => this.services.init())
      .then(() => this.indexCache.init())
      .then(() => this.gc.init())
      .then(() => {
        this.pluginsManager.trigger('log:info', 'Services initiated');
        this.funnel.init();
        this.router.init();
        this.statistics.init();

        /** @type {RealtimeEngine} */
<<<<<<< HEAD
        this.dsl = new Dsl(this);
=======
        this.dsl = new Dsl();
>>>>>>> a51ed384

        return this.repositories.init();
      })
      .then(() => this.validation.curateSpecification())
      .then(() => {
        this.cliController.init();
        this.entryPoints.init();
        this.pluginsManager.trigger('core:kuzzleStart', 'Kuzzle is started');

        return Bluebird.resolve();
      })
      .catch(error => {
        this.pluginsManager.trigger('log:error', error);
        return Bluebird.reject(error);
      });
  }

  static hash (input) {
    let inString;

    switch (typeof input) {
      case 'string':
      case 'number':
      case 'boolean':
        inString = input;
        break;
      default:
        inString = stringify(input);
    }

    return highwayhash.asHexString(config.internal.hash.seed, Buffer.from(inString));
  }
}

/**
 * Register handlers and do a kuzzle dump for:
 * - system signals
 * - unhandled-rejection
 * - uncaught-exception
 *
 * @param {Kuzzle} kuzzle
 */
function registerErrorHandlers(kuzzle) {
  const coreDumpSigals = {
    SIGHUP: 1,
    // SIGINT: 2,
    SIGQUIT: 3,
    // SIGILL: 4, can not be handled
    SIGABRT: 6,
    // SIGFPE: 8, can not be handled
    // SIGKILL: 9, can not be handled
    // SIGSEGV: 11, can not be handled
    SIGPIPE: 13,
    // SIGBUS: 10, can not be handled
    SIGTERM: 15
  };
  const request = new Request({
    controller: 'actions',
    action: 'dump',
    body: {}
  });

  // Remove external listeners (PM2) to avoid other listeners to exit current process
  process.removeAllListeners('unhandledRejection');
  process.on('unhandledRejection', err => {
    console.error(`ERROR: unhandledRejection: ${err.message}`, err.stack); // eslint-disable-line no-console
    request.input.args.suffix = 'unhandled-rejection';
    kuzzle.cliController.actions.dump(request)
      .finally(() => {
        process.exit(1);
      });
  });

  process.removeAllListeners('uncaughtException');
  process.on('uncaughtException', err => {
    console.error(`ERROR: uncaughtException: ${err.message}`, err.stack); // eslint-disable-line no-console
    request.input.args.suffix = 'uncaught-exception';
    kuzzle.cliController.actions.dump(request)
      .finally(() => {
        process.exit(1);
      });
  });

  Object.keys(coreDumpSigals).forEach(signal => {
    process.removeAllListeners(signal);
    process.on(signal, () => {
      console.error(`ERROR: Caught signal: ${signal}`); // eslint-disable-line no-console
      request.input.args.suffix = 'signal-'.concat(signal.toLowerCase());
      kuzzle.cliController.actions.dump(request)
        .finally(() => {
          process.exit(coreDumpSigals[signal] + 128);
        });
    });
  });

  // signal SIGTRAP is used to generate a kuzzle dump without stoping it
  process.removeAllListeners('SIGTRAP');
  process.on('SIGTRAP', () => {
    console.error('ERROR: Caught signal: SIGTRAP'); // eslint-disable-line no-console
    request.input.args.suffix = 'signal-sigtrap';
    kuzzle.cliController.actions.dump(request);
  });
}

module.exports = Kuzzle;<|MERGE_RESOLUTION|>--- conflicted
+++ resolved
@@ -161,11 +161,7 @@
         this.statistics.init();
 
         /** @type {RealtimeEngine} */
-<<<<<<< HEAD
-        this.dsl = new Dsl(this);
-=======
         this.dsl = new Dsl();
->>>>>>> a51ed384
 
         return this.repositories.init();
       })
