--- conflicted
+++ resolved
@@ -99,7 +99,7 @@
    * @this {Kuzzle}
    * @returns Promise
    */
-  this.resetStorage = function () {
+  this.resetStorage = function kuzzleResetStorage () {
     this.pluginsManager.trigger('log:warn', 'Kuzzle::resetStorage called');
 
     return this.internalEngine.deleteIndex()
@@ -127,12 +127,7 @@
    *
    * @this {Kuzzle}
    */
-<<<<<<< HEAD
   this.start = function kuzzleStart () {
-
-=======
-  this.start = function () {
->>>>>>> e8bf2a3f
     return this.internalEngine.init()
       .then(() => this.internalEngine.bootstrap.all())
       .then(() => this.pluginsManager.packages.bootstrap())
