--- conflicted
+++ resolved
@@ -139,13 +139,9 @@
       .then(() => {
         this.cliController.init();
         this.entryPoints.init();
-<<<<<<< HEAD
-        return this.pluginsManager.trigger('core:kuzzleStart', 'Kuzzle is started');
-=======
         this.pluginsManager.trigger('core:kuzzleStart', 'Kuzzle is started');
-        
+
         return Promise.resolve();
->>>>>>> 7dda9bef
       })
       .catch(error => {
         this.pluginsManager.trigger('log:error', error);
