--- conflicted
+++ resolved
@@ -33,15 +33,10 @@
   FieldOperand = require('./objects/fieldOperand'),
   containsOne = require('../util/containsOne');
 
-<<<<<<< HEAD
-let
-  _hash;
-=======
 // placeholder for Kuzzle.hash function.
 // cannot be required on class declaration due to require cycling dependencies
 // and cannot be defined inside a class block either
 let _hash; // NOSONAR
->>>>>>> a51ed384
 
 /**
  * Real-time engine filters storage
