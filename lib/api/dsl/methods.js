var
  _ = require('lodash'),
  async = require('async'),
  operators = require('./operators'),
  BadRequestError = require('../core/errors/badRequestError'),
  KuzzleError = require('../core/errors/kuzzleError'),
  q = require('q'),
  util = require('util'),
  geohash = require('ngeohash'),
  geoUtil = require('./geoutil'),
  md5 = require('crypto-md5'),
  methods;

module.exports = methods = {

  /**
   * Reference to parent. Initialized by the Dsl object
   */
  dsl: {},

  /**
   * Build rooms and filtersTree according to a given filter for 'term' filter (test equality)
   *
   * @param {String} roomId
   * @param {String} index
   * @param {String} collection
   * @param {Object} filter given by user on subscribe
   * @param {Boolean} not if not is true, check if filters are not true
   * @return {Promise} the formatted filter that need to be added to the room
   */
  term: function (roomId, index, collection, filter, not) {
    return termFunction('term', roomId, index, collection, filter, not);
  },

  /**
   * Build rooms and filtersTree according to a given filter for 'terms' filter (test equality with one of given value in array)
   *
   * @param {String} roomId
   * @param {String} index
   * @param {String} collection
   * @param {Object} filter given by user on subscribe
   * @param {Boolean} not if not is true, check if filters are not true
   * @return {Promise} the formatted filter that need to be added to the room
   */
  terms: function (roomId, index, collection, filter, not) {
    return termFunction('terms', roomId, index, collection, filter, not);
  },

  /**
   * Build filtersTree according to a given filter for 'range' filter and return the formatted filter
   * that can contains filters: gte, gt, lte, lt, from, to
   *
   * @param {String} roomId
   * @param {String} index
   * @param {String} collection
   * @param {Object} filter given by user on subscribe
   * @param {Boolean} not if not is true, check if filters are not true
   * @return {Promise} the formatted filter that need to be added to the room
   */
  range: function (roomId, index, collection, filter, not) {
    var
      deferred = q.defer(),
      field,
      formattedFilters;

    if (_.isEmpty(filter)) {
      deferred.reject(new BadRequestError('A filter can\'t be empty'));
      return deferred.promise;
    }

    field = Object.keys(filter)[0];
    formattedFilters = {};

    async.each(Object.keys(filter[field]), function (fn, callback) {
      var
        value = filter[field][fn],
        curriedFunctionName = '',
        result;

      if (not) {
        curriedFunctionName += 'not';
      }
      curriedFunctionName += 'range' + field + fn + value;

      result = buildCurriedFunction(index, collection, field, fn, value, curriedFunctionName, roomId, not);
      if (util.isError(result)) {
        callback(result);
        return false;
      }

      formattedFilters[result.path] = result.filter;

      callback();
    }, function (error) {
      if (error) {
        deferred.reject(error);
      }

      deferred.resolve({and: formattedFilters});
    });

    return deferred.promise;
  },

  /**
   * Build rooms and filtersTree according to a given filter for 'bool' filter (nested filters with ~and/or)
   *
   * @param {String} roomId
   * @param {String} index
   * @param {String} collection
   * @param {Object} filter given by user on subscribe
   * @param {Boolean} not if not is true, check if filters are not true
   * @return {Promise} the formatted filter that need to be added to the room
   */
  bool: function (roomId, index, collection, filter, not) {
    var
      deferred = q.defer(),
      allowedBoolFunctions = ['must', 'mustNot', 'should'],
      formattedFilters = {};

    if (_.isEmpty(filter)) {
      deferred.reject(new BadRequestError('A filter can\'t be empty'));
      return deferred.promise;
    }

    async.each(Object.keys(filter), function (method, callback) {
      var methodName = _.camelCase(method);

      if (this[methodName] === undefined || allowedBoolFunctions.indexOf(methodName) === -1) {
        callback(new BadRequestError('Function ' + method + ' doesn\'t exist'));
        return false;
      }

      this[methodName](roomId, index, collection, filter[method], not)
        .then(function (subFormattedFilters) {
          formattedFilters = deepExtend(formattedFilters, subFormattedFilters);
          callback();
        })
        .catch(function (error) {
          callback(error);
        });

    }.bind(this), function (error) {
      if (error) {
        deferred.reject(error);
      }

      // check if there is an upper "and" that wrap the whole object
      if ((Object.keys(formattedFilters)[0] !== 'or' && Object.keys(formattedFilters)[0] !== 'and') ||
        Object.keys(formattedFilters).length > 1) {

        formattedFilters = {and: formattedFilters};
      }

      deferred.resolve(formattedFilters);
    });

    return deferred.promise;
  },

  /**
   * Build rooms and filtersTree according to a given filter for 'must' filter (and in nested filters)
   *
   * @param {String} roomId
   * @param {String} index
   * @param {String} collection
   * @param {Object} filters given by user on subscribe
   * @param {Boolean} not if not is true, check if filters are not true
   * @return {Promise} the formatted filter that need to be added to the room
   */
  must: function (roomId, index, collection, filters, not) {
    var deferred = q.defer();

    getFormattedFilters(roomId, index, collection, filters, not)
      .then(function (formattedFilters) {
        deferred.resolve({and: formattedFilters});
      })
      .catch(function (error) {
        deferred.reject(error);
      });

    return deferred.promise;
  },

  /**
   * Build rooms and filtersTree according to a given filter for 'must_not' filter (and not in nested filters)
   *
   * @param {String} roomId
   * @param {String} index
   * @param {String} collection
   * @param {Object} filters given by user on subscribe
   * @param {Boolean} not if not is true, invert the boolean result
   * @return {Promise} the formatted filter that need to be added to the room
   */
  mustNot: function (roomId, index, collection, filters, not) {
    if (not === undefined) {
      not = false;
    }

    return this.must(roomId, index, collection, filters, !not);
  },

  /**
   * Build rooms and filtersTree according to a given filter for 'should' filter (or in nested filters with a minimum should match option)
   *
   * @param {String} roomId
   * @param {String} index
   * @param {String} collection
   * @param {Object} filters given by user on subscribe
   * @param {Boolean} not if not is true, invert the boolean result
   * @return {Promise} the formatted filter that need to be added to the room
   */
  should: function (roomId, index, collection, filters, not) {
    if (not) {
      return this.and(roomId, index, collection, filters, not);
    }

    return this.or(roomId, index, collection, filters, not);
  },

  /**
   * Build rooms and filtersTree according to a given filter for 'and' filter
   *
   * @param {String} roomId
   * @param {String} index
   * @param {String} collection
   * @param {Object} filters given by user on subscribe
   * @param {Boolean} not if not is true, invert the boolean result
   * @return {Promise} the formatted filter that need to be added to the room
   */
  and: function (roomId, index, collection, filters, not) {
    var deferred = q.defer();

    getFormattedFilters(roomId, index, collection, filters, not)
      .then(function (formattedFilters) {
        deferred.resolve({and: formattedFilters});
      })
      .catch(function (error) {
        deferred.reject(error);
      });

    return deferred.promise;
  },

  /**
   * Build rooms and filtersTree according to a given filter for 'or' filter
   *
   * @param {String} roomId
   * @param {String} index
   * @param {String} collection
   * @param {Object} filters given by user on subscribe
   * @param {Boolean} not if not is true, invert the boolean result
   * @return {Promise} the formatted filter that need to be added to the room
   */
  or: function (roomId, index, collection, filters, not) {
    var
      deferred = q.defer();

    getFormattedFiltersAsList(roomId, index, collection, filters, not)
      .then(formattedFilters => {
        return deferred.resolve({or: formattedFilters});
      })
      .catch(error => {
        return deferred.reject(error);
      });

    return deferred.promise;
  },

  /**
   * Build rooms and filtersTree according to a given filter for 'not' filter
   *
   * @param {String} roomId
   * @param {String} index
   * @param {String} collection
   * @param {Object} filters given by user on subscribe
   * @param {Boolean} not if not is true, invert the boolean result
   * @return {Promise} the formatted filter that need to be added to the room
   */
  not: function (roomId, index, collection, filters, not) {
    if (not === undefined) {
      not = false;
    }

    return this.must(roomId, index, collection, filters, !not);
  },

  /**
   * Build rooms and filtersTree according to a given filter for 'exists' filter
   *
   * @param {String} roomId
   * @param {String} index
   * @param {String} collection
   * @param {Object} filter given by user on subscribe
   * @param {Boolean} not if not is true, invert the boolean result
   * @return {Promise} the formatted filter that need to be added to the room
   */
  exists: function (roomId, index, collection, filter, not) {
    var
      deferred = q.defer(),
      fieldName,
      formattedFilters,
      curriedFunctionName = '',
      inGlobals = false,
      result;

    if (_.isEmpty(filter)) {
      deferred.reject(new BadRequestError('A filter can\'t be empty'));
      return deferred.promise;
    }

    fieldName = filter.field;

    if (!fieldName) {
      deferred.reject(new BadRequestError('Filter \'exists\' must contains \'field\' attribute'));
      return deferred.promise;
    }

    if (typeof fieldName !== 'string') {
      deferred.reject(new BadRequestError('Filter \'exists\' takes a string attribute. Found: ' + typeof fieldName));
      return deferred.promise;
    }

    formattedFilters = {};

    if (not) {
      curriedFunctionName += 'not';
      inGlobals = true;
    }
    // Clean the field in function name because can contains '.' and we don't want it in the function name
    curriedFunctionName += 'exists' + fieldName.split('.').join('');

    result = buildCurriedFunction(index, collection, fieldName, 'exists', fieldName, curriedFunctionName, roomId, not, inGlobals);
    if (util.isError(result)) {
      deferred.reject(result);
      return deferred.promise;
    }

    formattedFilters[result.path] = result.filter;

    deferred.resolve(formattedFilters);
    return deferred.promise;
  },

  /**
   * Build rooms and filtersTree according to a given filter for 'ids' filter
   *
   * @param {String} roomId
   * @param {String} index
   * @param {String} collection
   * @param {Object} filter given by user on subscribe
   * @param {Boolean} not if not is true, invert the boolean result
   * @return {Promise} the formatted filter that need to be added to the room
   */
  ids: function (roomId, index, collection, filter, not) {
    var
      deferred = q.defer(),
      formattedFilters,
      curriedFunctionName = '',
      result;

    if (_.isEmpty(filter)) {
      deferred.reject(new BadRequestError('A filter can\'t be empty'));
      return deferred.promise;
    }

    if (!filter.values || _.isEmpty(filter.values)) {
      deferred.reject(new BadRequestError('Filter ids must contains "values" attribute'));
      return deferred.promise;
    }

    if (!Array.isArray(filter.values) || _.isEmpty(filter.values)) {
      deferred.reject(new BadRequestError('Attribute "values" in filter ids must contains a non-empty array'));
      return deferred.promise;
    }

    formattedFilters = {};

    if (not) {
      curriedFunctionName += 'not';
    }

    curriedFunctionName += 'ids_id' + filter.values;

    // We can use the 'terms' operators because is the same behaviour: check if the value in document match one of values in the filter
    result = buildCurriedFunction(index, collection, '_id', 'terms', filter.values, curriedFunctionName, roomId, not, false);

    if (util.isError(result)) {
      deferred.reject(result);
      return deferred.promise;
    }

    formattedFilters[result.path] = result.filter;

    deferred.resolve(formattedFilters);
    return deferred.promise;
  },

  /**
   * Build rooms and filtersTree according to a given filter for 'geoBoundingBox' filter
   *
   * @param {String} roomId
   * @param {String} index
   * @param {String} collection
   * @param {Object} filter given by user on subscribe
   * @param {Boolean} not if not is true, invert the boolean result
   * @return {Promise} the formatted filter that need to be added to the room
   */
  geoBoundingBox: function (roomId, index, collection, filter, not) {
    var
      curriedFunctionName,
      deferred = q.defer(),
      fieldName,
      formattedFilters = {},
      geoFilter,
      bBox,
      top,
      left,
      bottom,
      right,
      result;

    if (_.isEmpty(filter)) {
      deferred.reject(new BadRequestError('Missing filter'));
      return deferred.promise;
    }

    fieldName = Object.keys(filter)[0];

    geoFilter = filter[fieldName];
    // elastic search DSL allows the undescore notation
    // we need an exception for the linter
    /* jshint camelcase: false */
    if (geoFilter.top_left) {
      geoFilter.topLeft = geoFilter.top_left;
      delete geoFilter.top_left;
    }
    if (geoFilter.bottom_right) {
      geoFilter.bottomRight = geoFilter.bottom_right;
      delete geoFilter.bottom_right;
    }
    /* jshint camelcase: true */

    try {
      bBox = geoUtil.constructBBox(geoFilter);
      top = bBox.top;
      left = bBox.left;
      bottom = bBox.bottom;
      right = bBox.right;
    }
    catch (err) {
      deferred.reject(err);
      return deferred.promise;
    }

    curriedFunctionName = [fieldName, 'geoBoundingBox', geohash.encode(left, top), geohash.encode(right, bottom)].join('');
    if (not) {
      curriedFunctionName += 'not';
    }

    result = buildCurriedFunction(
      index,
      collection,
      fieldName,
      'geoBoundingBox',
      {top: top, left: left, right: right, bottom: bottom},
      curriedFunctionName,
      roomId,
      not
    );

    if (util.isError(result)) {
      deferred.reject(result);
      return deferred.promise;
    }

    formattedFilters[result.path] = result.filter;

    deferred.resolve(formattedFilters);
    return deferred.promise;
  },

  /**
   * Return true only if the point in field is in a specific distance from a geo point
   * @param {String} roomId
   * @param {String} index
   * @param {String} collection
   * @param {Object} filter given by user on subscribe
   * @param {Boolean} not if not is true, invert the boolean result
   * @return {Promise} the formatted filter that need to be added to the room
   */
  geoDistance: function (roomId, index, collection, filter, not) {
    var
      curriedFunctionName,
      deferred = q.defer(),
      fieldName,
      formattedFilters = {},
      geoFilter,
      point,
      lat,
      lon,
      distance,
      result;

    if (_.isEmpty(filter)) {
      deferred.reject(new BadRequestError('Missing filter'));
      return deferred.promise;
    }

    try {
      Object.keys(filter).forEach(function (field) {
        if (field !== 'distance') {
          fieldName = field;
          return false;
        }
      });

      if (fieldName === undefined) {
        throw new BadRequestError('No location field given');
      }

      geoFilter = filter[fieldName];

      // elastic search DSL allows the undescore notation
      // we need an exception for the linter
      /* jshint camelcase: false */
      if (geoFilter.lat_lon) {
        geoFilter.latLon = geoFilter.lat_lon;
        delete geoFilter.lat_lon;
      }
      /* jshint camelcase: true */

      if (!filter.distance) {
        throw new BadRequestError('No distance given');
      }

      point = geoUtil.constructPoint(geoFilter);
      lat = point.lat;
      lon = point.lon;
      distance = geoUtil.getDistance(filter.distance);

    }
    catch (err) {
      deferred.reject(err);
      return deferred.promise;
    }

    curriedFunctionName = [fieldName, 'geoDistance', geohash.encode(lat, lon), distance].join('');
    if (not) {
      curriedFunctionName += 'not';
    }

    result = buildCurriedFunction(
      index,
      collection,
      fieldName,
      'geoDistance',
      {lat: lat, lon: lon, distance: distance},
      curriedFunctionName,
      roomId,
      not
    );

    if (util.isError(result)) {
      deferred.reject(result);
      return deferred.promise;
    }

    formattedFilters[result.path] = result.filter;

    deferred.resolve(formattedFilters);
    return deferred.promise;
  },

  /**
   * Return true only if the point in field is in a range from a specific point
   * @param {String} roomId
   * @param {String} index
   * @param {String} collection
   * @param {Object} filter given by user on subscribe
   * @param {Boolean} not if not is true, invert the boolean result
   * @return {Promise} the formatted filter that need to be added to the room
   */
  geoDistanceRange: function (roomId, index, collection, filter, not) {
    var
      curriedFunctionName,
      deferred = q.defer(),
      fieldName,
      formattedFilters = {},
      geoFilter,
      point,
      lat,
      lon,
      from,
      to,
      result;

    if (_.isEmpty(filter)) {
      deferred.reject(new BadRequestError('Missing filter'));
      return deferred.promise;
    }

    try {
      Object.keys(filter).forEach(function (field) {
        if (field !== 'from' && field !== 'to') {
          fieldName = field;
          return false;
        }
      });

      if (fieldName === undefined) {
        throw new BadRequestError('No location field given');
      }

      geoFilter = filter[fieldName];
      // elastic search DSL allows the undescore notation
      // we need an exception for the linter
      /* jshint camelcase: false */
      if (geoFilter.lat_lon) {
        geoFilter.latLon = geoFilter.lat_lon;
        delete geoFilter.lat_lon;
      }
      /* jshint camelcase: true */

      if (!filter.from) {
        throw new BadRequestError('No from parameter given');
      }
      if (!filter.to) {
        throw new BadRequestError('No to parameter given');
      }

      point = geoUtil.constructPoint(geoFilter);
      lat = point.lat;
      lon = point.lon;

      from = geoUtil.getDistance(filter.from);
      to = geoUtil.getDistance(filter.to);

    }
    catch (err) {
      deferred.reject(err);
      return deferred.promise;
    }

    curriedFunctionName = [fieldName, 'geoDistanceRange', geohash.encode(lat, lon), from, to].join('');
    if (not) {
      curriedFunctionName += 'not';
    }

    result = buildCurriedFunction(
      index,
      collection,
      fieldName,
      'geoDistanceRange',
      {lat: lat, lon: lon, from: from, to: to},
      curriedFunctionName,
      roomId,
      not
    );

    if (util.isError(result)) {
      deferred.reject(result);
      return deferred.promise;
    }

    formattedFilters[result.path] = result.filter;

    deferred.resolve(formattedFilters);
    return deferred.promise;
  },

  /**
   * Return true only if the point in field is included in a polygon
   * @param {String} roomId
   * @param {String} index
   * @param {String} collection
   * @param {Object} filter given by user on subscribe
   * @param {Boolean} not if not is true, invert the boolean result
   * @return {Promise} the formatted filter that need to be added to the room
   */
  geoPolygon: function (roomId, index, collection, filter, not) {
    var
      curriedFunctionName,
      deferred = q.defer(),
      fieldName,
      formattedFilters = {},
      geoFilter,
      polygon,
      geoHashPolygon = [],
      result;

    if (_.isEmpty(filter)) {
      deferred.reject(new BadRequestError('Missing filter'));
      return deferred.promise;
    }

    try {

      fieldName = Object.keys(filter)[0];

      geoFilter = filter[fieldName];

      polygon = geoUtil.constructPolygon(geoFilter);

    }
    catch (err) {
      deferred.reject(err);
      return deferred.promise;
    }

    polygon.forEach(function (point) {
      geoHashPolygon.push(geohash.encode(point.lat, point.lon));
    });

    curriedFunctionName = [fieldName, 'geoPolygon', geoHashPolygon.join('')].join('');
    if (not) {
      curriedFunctionName += 'not';
    }

    result = buildCurriedFunction(
      index,
      collection,
      fieldName,
      'geoPolygon',
      polygon,
      curriedFunctionName,
      roomId,
      not
    );

    if (util.isError(result)) {
      deferred.reject(result);
      return deferred.promise;
    }

    formattedFilters[result.path] = result.filter;

    deferred.resolve(formattedFilters);
    return deferred.promise;
  },

  /**
   * Return true only if the point in field is in the square
   */
  geoShape: function () {
    var deferred = q.defer();

    deferred.reject(new KuzzleError('geoShape is not implemented yet.'));
    return deferred.promise;
  },

  /**
   * Return true only if the value in field pass the regexp test
   */
  regexp: function () {
    var deferred = q.defer();

    deferred.reject(new KuzzleError('regexp is not implemented yet.'));
    return deferred.promise;
  },

  /**
   * Build rooms and filtersTree according to a given filter for 'missing' filter
   *
   * @param {String} roomId
   * @param {String} index
   * @param {String} collection
   * @param {Object} filter given by user on subscribe
   * @param {Boolean} not if not is true, invert the boolean result
   * @return {Promise} the formatted filter that need to be added to the room
   */
  missing: function (roomId, index, collection, filter, not) {
    var
      deferred = q.defer(),
      fieldName,
      formattedFilters,
      curriedFunctionName = '',
      inGlobals = false,
      result;

    if (_.isEmpty(filter)) {
      deferred.reject(new BadRequestError('A filter can\'t be empty'));
      return deferred.promise;
    }

    fieldName = filter.field;

    if (!fieldName) {
      deferred.reject(new BadRequestError('Filter \'missing\' must contains \'field\' attribute'));
      return deferred.promise;
    }

    formattedFilters = {};

    if (not) {
      curriedFunctionName += 'not';
      inGlobals = true;
    }
    // Clean the field in function name because can contains '.' and we don't want it in the function name
    curriedFunctionName += 'missing' + fieldName.split('.').join('');

    result = buildCurriedFunction(index, collection, fieldName, 'missing', fieldName, curriedFunctionName, roomId, not, inGlobals);
    if (util.isError(result)) {
      deferred.reject(result);
      return deferred.promise;
    }

    formattedFilters[result.path] = result.filter;

    deferred.resolve(formattedFilters);
    return deferred.promise;
  }
};


/**
 * Fill object filtersTree with the new filter added by user
 *
 * @param {String} index the index name
 * @param {String} collection the collection name
 * @param {String} field the field where we need to apply the filter
 * @param {String} operatorName the operator name that the user wants to execute against the document (defined in operator.js)
 * @param {*} value the value to test on the field
 * @param {String} curriedFunctionName
 * @param {String} roomId
 * @param {Boolean} not
 * @param {Boolean} inGlobals true if the roomId must be added in global room for the collection (eg, for 'not exists' filter)
 * @returns {Object} an object with the path and the new filter
 */
function buildCurriedFunction(index, collection, field, operatorName, value, curriedFunctionName, roomId, not, inGlobals) {
  var
    curriedFunction,
<<<<<<< HEAD
    fnSource,
    path = index + '.' + collection + '.' + field + '.' + curriedFunctionName;
=======
    path;

  curriedFunctionName = md5(curriedFunctionName);
  path = index + '.' + collection + '.' + field + '.' + curriedFunctionName;
>>>>>>> 43ecd356

  if (operators[operatorName] === undefined) {
    return new BadRequestError('Operator ' + operatorName + ' doesn\'t exist');
  }

  if (!methods.dsl.filtersTree[index]) {
    methods.dsl.filtersTree[index] = {};
  }

  if (!methods.dsl.filtersTree[index][collection]) {
    methods.dsl.filtersTree[index][collection] = {};
  }

  if (!methods.dsl.filtersTree[index][collection].fields) {
    methods.dsl.filtersTree[index][collection].fields = {};
  }

  if (!methods.dsl.filtersTree[index][collection].fields[field]) {
    methods.dsl.filtersTree[index][collection].fields[field] = {};
  }

  if (!methods.dsl.filtersTree[index][collection].fields[field][curriedFunctionName]) {
    // we need the ugly eval code to make sure the function can later on be serialized and
    // reused without having to keep a closure context in memory
    /* eslint-disable no-eval */
    fnSource = 'd => ' + (not ? '!' : '') + `operators['${operatorName}'](${JSON.stringify(field)}, ${JSON.stringify(value)}, d);`;
    curriedFunction = eval(fnSource);
    /* eslint-enable no-eval */

    methods.dsl.filtersTree[index][collection].fields[field][curriedFunctionName] = {
      rooms: [],
      fn: curriedFunction
    };
  }

  if (methods.dsl.filtersTree[index][collection].fields[field][curriedFunctionName].rooms.indexOf(roomId) === -1) {
    methods.dsl.filtersTree[index][collection].fields[field][curriedFunctionName].rooms.push(roomId);
  }

  if (inGlobals) {
    if (!methods.dsl.filtersTree[index][collection].rooms) {
      methods.dsl.filtersTree[index][collection].rooms = [];
    }

    if (methods.dsl.filtersTree[index][collection].rooms.indexOf(roomId) === -1) {
      methods.dsl.filtersTree[index][collection].rooms.push(roomId);
    }
  }

  return {
    path: path,
    filter: methods.dsl.filtersTree[index][collection].fields[field][curriedFunctionName]
  };
}

/**
 * Construct the formattedFilters for filters with conditional operand (bool, and, or, ...)
 *
 * @param {String} roomId
 * @param {String} index
 * @param {String} collection
 * @param {Object} filters given by user on subscribe
 * @param {Boolean} not if not is true, invert the boolean result
 * @return {Promise} the formatted filter that need to be added to the room
 */
function getFormattedFilters(roomId, index, collection, filters, not) {
  var
    deferred = q.defer(),
    formattedFilters;

  if (_.isEmpty(filters)) {
    deferred.reject(new BadRequestError('Filters can\'t be empty'));
    return deferred.promise;
  }

  formattedFilters = {};

  if (!Array.isArray(filters)) {
    filters = [filters];
  }

  async.each(filters, function (filter, callback) {
    var
      method,
      methodName;

    if (_.isEmpty(filter)) {
      // just ignore if one of filters is empty, we don't have to rise an error
      callback();
      return false;
    }

    method = Object.keys(filter)[0];
    methodName = _.camelCase(method);

    if (methods[methodName] === undefined) {
      callback(new BadRequestError('Function ' + method + ' doesn\'t exist'));
      return false;
    }

    methods[methodName](roomId, index, collection, filter[method], not)
      .then(function (subFormattedFilters) {
        formattedFilters = deepExtend(formattedFilters, subFormattedFilters);
        callback();
      })
      .catch(function (error) {
        callback(error);
      });

  }, function (error) {
    if (error) {
      deferred.reject(error);
    }

    deferred.resolve(formattedFilters);
  });

  return deferred.promise;
}

/**
 * Build formattedFilters as list for operand like OR and SHOULD
 *
 * @param {string} roomId
 * @param {string} index
 * @param {string} collection
 * @param {Object} filters
 * @param {boolean} not
 * @returns {Promise}
 */
function getFormattedFiltersAsList (roomId, index, collection, filters, not) {
  var
    deferred = q.defer(),
    formattedFilters = [];

  if (!Array.isArray(filters) || filters.length === 0) {
    deferred.reject(new BadRequestError('This filter must contains a filters array'));
    return deferred.promise;
  }


  async.each(filters, (filter, callback) => {
    getFormattedFilters(roomId, index, collection, filter, not)
      .then(formattedFilter => {
        formattedFilters.push(formattedFilter);
        callback();
      })
      .catch(error => {
        callback(error);
      });
  }, error => {
    if (error) {
      return deferred.reject(error);
    }

    return deferred.resolve(formattedFilters);
  });

  return deferred.promise;
}

/**
 * Allow to merge two object and merge extend entries "and" and "or"
 * @param {Object} filters1
 * @param {Object} filters2
 * @returns {Object} the merged object
 */
function deepExtend(filters1, filters2) {
  var
    attr,
    resultFilters;

  if (_.isEmpty(filters1)) {
    return filters2;
  }
  if (_.isEmpty(filters2)) {
    return filters1;
  }

  resultFilters = _.clone(filters1);

  for (attr in filters2) {
    if (filters2.hasOwnProperty(attr)) {
      if (!resultFilters[attr]) {
        resultFilters[attr] = filters2[attr];
      }
      else if (attr === 'and' || attr === 'or') {
        resultFilters[attr] = deepExtend(resultFilters[attr], filters2[attr]);
      }
    }
  }

  return resultFilters;
}

/**
 * Allow to build filter for "term" and "terms" filters
 *
 * @param {String} termType "term" or "terms"
 * @param {String} roomId
 * @param {String} index
 * @param {String} collection
 * @param {Object} filter given by user on subscribe
 * @param {Boolean} not if not is true, check if filters are not true
 * @return {Promise} the formatted filter that need to be added to the room
 */
function termFunction(termType, roomId, index, collection, filter, not) {
  var
    deferred = q.defer(),
    field,
    value,
    formattedFilters,
    curriedFunctionName = '',
    result;

  if (_.isEmpty(filter)) {
    deferred.reject(new BadRequestError('A filter can\'t be empty'));
    return deferred.promise;
  }

  field = Object.keys(filter)[0];
  value = filter[field];
  formattedFilters = {};

  if (termType === 'terms' && !Array.isArray(value)) {
    deferred.reject(new BadRequestError('Filter terms must contains an array'));
    return deferred.promise;
  }

  if (not) {
    curriedFunctionName += 'not';
  }
  // Clean the field in function name because can contains '.' and we don't want it in the function name
  curriedFunctionName += termType + field.split('.').join('') + value;

  result = buildCurriedFunction(index, collection, field, termType, value, curriedFunctionName, roomId, not);
  if (util.isError(result)) {
    deferred.reject(result);
    return deferred.promise;
  }

  formattedFilters[result.path] = result.filter;

  deferred.resolve(formattedFilters);
  return deferred.promise;
}<|MERGE_RESOLUTION|>--- conflicted
+++ resolved
@@ -1,3 +1,4 @@
+
 var
   _ = require('lodash'),
   async = require('async'),
@@ -830,15 +831,11 @@
 function buildCurriedFunction(index, collection, field, operatorName, value, curriedFunctionName, roomId, not, inGlobals) {
   var
     curriedFunction,
-<<<<<<< HEAD
     fnSource,
-    path = index + '.' + collection + '.' + field + '.' + curriedFunctionName;
-=======
     path;
 
   curriedFunctionName = md5(curriedFunctionName);
   path = index + '.' + collection + '.' + field + '.' + curriedFunctionName;
->>>>>>> 43ecd356
 
   if (operators[operatorName] === undefined) {
     return new BadRequestError('Operator ' + operatorName + ' doesn\'t exist');
