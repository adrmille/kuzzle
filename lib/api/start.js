--- conflicted
+++ resolved
@@ -35,38 +35,30 @@
     internalBrokerStarted = Promise.resolve('No server mode');
   }
 
-<<<<<<< HEAD
-  this.services.list.monitoring.enabled(true);
+  internalBrokerStarted.then(function () {
+    this.services.list.monitoring.enabled(true);
+    // Instantiate the FunnelController for dispatch request from user
+    this.funnel = new FunnelController(this);
+    this.funnel.init();
+    this.router = new RouterController(this);
 
-  // Instantiate the FunnelController for dispatch request from user
-  this.funnel = new FunnelController(this);
-  this.funnel.init();
-  this.router = new RouterController(this);
-=======
-  internalBrokerStarted.then(function () {
-      // Instantiate the FunnelController for dispatch request from user
-      this.funnel = new FunnelController(this);
-      this.funnel.init();
-      this.router = new RouterController(this);
->>>>>>> 61085b55
+    // Initialize the core component which will create and destroy room and associate user with room
+    this.hotelClerk = new HotelClerk(this);
+    this.dsl = new Dsl(this);
 
-      // Initialize the core component which will create and destroy room and associate user with room
-      this.hotelClerk = new HotelClerk(this);
-      this.dsl = new Dsl(this);
+    // Initialize the notifier core component
+    this.notifier = new Notifier(this);
+    this.notifier.init(this);
 
-      // Initialize the notifier core component
-      this.notifier = new Notifier(this);
-      this.notifier.init(this);
+    if (!feature || (feature && (feature.servers === undefined || feature.servers === true))) {
+      servers.initAll(this, params);
+    }
 
-      if (!feature || (feature && (feature.servers === undefined || feature.servers === true))) {
-        servers.initAll(this, params);
-      }
-
-      // initialize all hooks and workers according to the configuration
-      if (!feature || (feature && (feature.workers === undefined || feature.workers === true))) {
-        this.hooks.init();
-        this.workers.init();
-      }
+    // initialize all hooks and workers according to the configuration
+    if (!feature || (feature && (feature.workers === undefined || feature.workers === true))) {
+      this.hooks.init();
+      this.workers.init();
+    }
 
     kuzzleStarted.resolve({});
   }.bind(this));
