--- conflicted
+++ resolved
@@ -30,12 +30,6 @@
     internalBrokerStarted,
     kuzzleStarted = q.defer();
 
-<<<<<<< HEAD
-  this.services.init();
-
-  // Starts the IPC internal broker
-  if (!feature || (feature && (feature.servers === undefined || feature.servers === true))) {
-=======
   if (feature === undefined) {
     feature = {};
   }
@@ -52,7 +46,6 @@
   }
   // Starts the internal broker server
   if (!feature.dummy && (feature.servers === undefined || feature.servers === true)) {
->>>>>>> b318ff3b
     internalBrokerStarted = this.services.list.broker.start();
   }
   else {
@@ -60,28 +53,6 @@
   }
 
   internalBrokerStarted.then(function () {
-<<<<<<< HEAD
-    // Instantiate the FunnelController for dispatch request from user
-    this.funnel = new FunnelController(this);
-    this.funnel.init();
-    this.router = new RouterController(this);
-
-    // Initialize the core component which will create and destroy room and associate user with room
-    this.hotelClerk = new HotelClerk(this);
-    this.dsl = new Dsl(this);
-
-    // Initialize the notifier core component
-    this.notifier = new Notifier(this);
-    this.notifier.init(this);
-
-    if (!feature || (feature && (feature.servers === undefined || feature.servers === true))) {
-      servers.initAll(this, params);
-    }
-
-    // initialize all hooks and workers according to the configuration
-    if (!feature || (feature && (feature.workers === undefined || feature.workers === true))) {
-      this.hooks.init();
-=======
     if (feature.servers === undefined || feature.servers === true) {
       // The funnel controller dispatch messages between the router controller and other controllers
       this.funnel = new FunnelController(this);
@@ -110,7 +81,6 @@
 
     // Start a single set of workers
     if (feature.workers === undefined || feature.workers === true) {
->>>>>>> b318ff3b
       this.workers.init();
     }
 
