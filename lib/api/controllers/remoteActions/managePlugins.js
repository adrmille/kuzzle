--- conflicted
+++ resolved
@@ -10,102 +10,11 @@
 
 function pluginsManager(requestObject) {
   var
-<<<<<<< HEAD
     deferred = q.defer(),
     plugin = requestObject.data._id,
-    options = requestObject.data.body;
-
-  // Prevents multiple 'kuzzle install' to install plugins at the same time.
-  lockfile.lock('./node_modules', {retries: 1000, minTimeout: 200, maxTimeout: 1000}, (err, release) => {
-    if (err) {
-      deferred.reject(new Error('kuzzle-plugins: Unable to acquire lock: ', err));
-    }
-
-    initializeInternalIndex()
-      .then(() => {
-        if (options.list) {
-          return getPluginsList();
-        }
-        
-        if (options.install) {
-          if (plugin) {
-            _kuzzle.pluginsManager.trigger('log:info', `███ kuzzle-plugins: Installing plugin ${plugin}...`);
-          }
-          else {
-            _kuzzle.pluginsManager.trigger('log:info', '███ kuzzle-plugins: Starting plugins installation...');
-          }
-
-          return installPlugins(plugin, options);
-        }
-
-        if (options.get) {
-          return getPluginConfiguration(plugin);
-        }
-
-        if (options.set) {
-          return setPluginConfiguration(plugin, options.set);
-        }
-
-        if (options.importConfig) {
-          return importPluginConfiguration(plugin, options.importConfig);
-        }
-
-        if (options.unset) {
-          return unsetPluginConfiguration(plugin, options.unset);
-        }
-
-        if (options.replace) {
-          return replacePluginConfiguration(plugin, options.replace);
-        }
-
-        if (options.remove) {
-          return removePlugin(plugin);
-        }
-
-        if (options.activate) {
-          return _kuzzle.internalEngine
-            .update(_kuzzle.config.pluginsManager.dataCollection, plugin, {activated: true})
-            .then(() => getPluginConfiguration(plugin));
-        }
-
-        if (options.deactivate) {
-          return _kuzzle.internalEngine
-            .update(_kuzzle.config.pluginsManager.dataCollection, plugin, {activated: false})
-            .then(() => getPluginConfiguration(plugin));
-        }
-      })
-      .then((res) => {
-        release();
-        deferred.resolve(res);
-      })
-      .catch(error => {
-        _kuzzle.pluginsManager.trigger('log:error', error);
-        release();
-
-        /*
-         If elasticsearch returns with a "Service temporary unavailable" error,
-         we retry until it's ready
-         */
-        if (error.status === 503) {
-          _kuzzle.pluginsManager.trigger('log:warn', 'The database seems to not be ready yet. Retrying in 5s...');
-          return setTimeout(() => pluginsManager(plugin, options), 5000);
-        }
-        deferred.reject(error);
-      });
-  });
-  return deferred.promise;
-}
-=======
-    kuzzleConfiguration = require('../../../config')(defaultConfig),
-    dbService = new DatabaseService({config: kuzzleConfiguration}),
+    options = requestObject.data.body,
     lockPromisified = Promise.promisify(lockfile.lock),
     releaseLock = null;
-
-  if (options.parent && options.parent.noColors) {
-    clcOk = clcNotice = clcError = string => string;
-  }
-  
-  dbService.init();
 
   // Prevents multiple 'kuzzle install' to install plugins at the same time.
   return lockPromisified('./node_modules', {retries: 1000, minTimeout: 200, maxTimeout: 1000})
@@ -115,99 +24,61 @@
     })
     .then(() => {
       if (options.list) {
-        return getPluginsList(dbService, kuzzleConfiguration)
-          .then(pluginsInfos => {
-            var pluginsList = [];
-            Object.keys(pluginsInfos).forEach(name => {
-              if (pluginsInfos[name].activated) {
-                pluginsList.push(clcOk(name + ' (activated)'));
-              }
-              else if (needInstall(pluginsInfos[name], name)) {
-                pluginsList.push(clcNotice(name + ' (not installed)'));
-              }
-              else {
-                pluginsList.push(clcNotice(name + ' (disabled)'));
-              }
-            });
-            return Promise.resolve(pluginsList);
-          });
-      }
-
+        return getPluginsList();
+      }
+        
       if (options.install) {
         if (plugin) {
-          console.log('███ kuzzle-plugins: Installing plugin ' + plugin + '...');
+          _kuzzle.pluginsManager.trigger('log:info', `███ kuzzle-plugins: Installing plugin ${plugin}...`);
         }
         else {
-          console.log('███ kuzzle-plugins: Starting plugins installation...');
+          _kuzzle.pluginsManager.trigger('log:info', '███ kuzzle-plugins: Starting plugins installation...');
         }
 
-        return installPlugins(plugin, options, dbService, kuzzleConfiguration);
-      }
+        return installPlugins(plugin, options);
+        }
 
       if (options.get) {
-        return getPluginConfiguration(plugin, dbService, kuzzleConfiguration);
+        return getPluginConfiguration(plugin);
       }
 
       if (options.set) {
-        return setPluginConfiguration(plugin, options.set, dbService, kuzzleConfiguration);
+        return setPluginConfiguration(plugin, options.set);
       }
 
       if (options.importConfig) {
-        return importPluginConfiguration(dbService, plugin, options.importConfig, kuzzleConfiguration);
+        return importPluginConfiguration(plugin, options.importConfig);
       }
 
       if (options.unset) {
-        return unsetPluginConfiguration(plugin, options.unset, dbService, kuzzleConfiguration);
+        return unsetPluginConfiguration(plugin, options.unset);
       }
 
       if (options.replace) {
-        return replacePluginConfiguration(plugin, options.replace, dbService, kuzzleConfiguration);
+        return replacePluginConfiguration(plugin, options.replace);
       }
 
       if (options.remove) {
-        return removePlugin(plugin, dbService, kuzzleConfiguration);
+        return removePlugin(plugin);
       }
 
       if (options.activate) {
-        return dbService
-          .update(kuzzleConfiguration.pluginsManager.dataCollection, plugin, {activated: true})
-          .then(() => getPluginConfiguration(plugin, dbService, kuzzleConfiguration));
+        return _kuzzle.internalEngine
+          .update(_kuzzle.config.pluginsManager.dataCollection, plugin, {activated: true})
+          .then(() => getPluginConfiguration(plugin));
       }
 
       if (options.deactivate) {
-        return dbService
-          .update(kuzzleConfiguration.pluginsManager.dataCollection, plugin, {activated: false})
-          .then(() => getPluginConfiguration(plugin, dbService, kuzzleConfiguration));
-      }
-    })
-    .then(res => {
-      releaseLock();
-
-      if (options.install) {
-        if (plugin) {
-          console.log(clcOk('███ kuzzle-plugins: Plugin ' + plugin + ' installed'));
-        }
-        else {
-          console.log(clcOk('███ kuzzle-plugins: Plugins installed'));
-        }
-      }
-      else if (options.list) {
-        res.forEach(str => console.log(str));
-      }
-      else if (options.importConfig) {
-        console.log(res);
-      }
-      else {
-        console.dir(res, {depth: null, colors: !options.parent || !options.parent.noColors});
-      }
-
-      return Promise.resolve(res);
+        return _kuzzle.internalEngine
+          .update(_kuzzle.config.pluginsManager.dataCollection, plugin, {activated: false})
+          .then(() => getPluginConfiguration(plugin));
+      }
+    })
+    .then((res) => {
+        releaseLock();
     })
     .catch(error => {
-      if (!releaseLock) {
-        return Promise.reject(new Error('kuzzle-plugins: Unable to acquire lock: ', error));
-      }
-
+      _kuzzle.pluginsManager.trigger('log:error', error);
       releaseLock();
 
       /*
@@ -215,14 +86,13 @@
        we retry until it's ready
        */
       if (error.status === 503) {
-        console.log('The database seems to not be ready yet. Retrying in 5s...');
+        _kuzzle.pluginsManager.trigger('log:warn', 'The database seems to not be ready yet. Retrying in 5s...');
         return setTimeout(() => pluginsManager(plugin, options), 5000);
       }
 
       return Promise.reject(error);
     });
-};
->>>>>>> 58b253f0
+}
 
 /**
  * Creates the internalIndex in the Kuzzle database, if it
@@ -322,7 +192,7 @@
     .then(plugins => {
       pluginsList = plugins;
       if (_.isEmpty(plugins)) {
-        return q();
+        return Promise.resolve();
       }
       return acquirePlugins(plugins);
     })
@@ -359,7 +229,6 @@
   return _kuzzle.internalEngine.get(_kuzzle.config.pluginsManager.dataCollection, plugin)
     .then(res => {
       res._source.config = content;
-<<<<<<< HEAD
       return _kuzzle.internalEngine.createOrReplace(_kuzzle.config.pluginsManager.dataCollection, plugin, res._source);
     })
     .catch(err => {
@@ -367,15 +236,6 @@
       error.stack = err.stack;
 
       throw error;
-=======
-      return db.createOrReplace(kuzzleConfiguration.pluginsManager.dataCollection, plugin, res._source);
-    }).then(() => {
-      return Promise.resolve(clcOk('[✔] Successfully imported configuration'));
-    }).catch(err => {
-      var error = new Error(`Plugin ${plugin} not found`);
-      error.stack = err.stack;
-      return Promise.reject(error);
->>>>>>> 58b253f0
     });
 }
 
@@ -431,13 +291,7 @@
  * @returns {Promise}
  */
 function npmInstall(plugin, name) {
-<<<<<<< HEAD
-  var
-    deferred = q.defer(),
-    uri;
-=======
   var uri;
->>>>>>> 58b253f0
 
   if (plugin.gitUrl) {
     uri = plugin.gitUrl;
@@ -448,33 +302,19 @@
   }
   _kuzzle.pluginsManager.trigger('log:info', `███ kuzzle-plugins: Downloading plugin: ${uri}`);
 
-<<<<<<< HEAD
-  childProcess.exec('npm install ' + uri, (err, stdout, stderr) => {
-    if (err) {
-      _kuzzle.pluginsManager.trigger('log:error', `Plugin download error. Full log:\n${stderr}`);
-      return deferred.reject(err);
-    }
-
-    _kuzzle.pluginsManager.trigger('log:info', `███ kuzzle-plugins: Plugin ${uri} downloaded`);
-    if (plugin.gitUrl) {
-      createLock(getPluginPath(plugin, name));
-    }
-    deferred.resolve();
-=======
   return new Promise((resolve, reject) => {
     childProcess.exec('npm install ' + uri, (err, stdout, stderr) => {
       if (err) {
-        console.error(`Plugin download error. Full log:\n${stderr}`);
-        return reject(err);
-      }
-
-      console.log('███ kuzzle-plugins: Plugin', uri, 'downloaded');
+        _kuzzle.pluginsManager.trigger('log:error', `Plugin download error. Full log:\n${stderr}`);
+        return deferred.reject(err);
+      }
+
+      _kuzzle.pluginsManager.trigger('log:info', `███ kuzzle-plugins: Plugin ${uri} downloaded`);
       if (plugin.gitUrl) {
-        createLock(getPathPlugin(plugin, name));
+        createLock(getPluginPath(plugin, name));
       }
       resolve();
     });
->>>>>>> 58b253f0
   });
 }
 
@@ -649,13 +489,8 @@
     .then(result => {
       var config = result._source;
 
-<<<<<<< HEAD
       if (config.config[property] === undefined) {
-        return q.reject(new Error('Property ' + property + ' not found in the plugin configuration'));
-=======
-      if (!config.config[property]) {
         return Promise.reject(new Error('Property ' + property + ' not found in the plugin configuration'));
->>>>>>> 58b253f0
       }
 
       delete config.config[property];
@@ -700,15 +535,10 @@
  * @param {object} cfg - kuzzle configuration
  * @returns {Promise}
  */
-<<<<<<< HEAD
 function removePlugin(plugin) {
-  var installedLocally;
-=======
-function removePlugin(plugin, db, cfg) {
   var
     installedLocally,
     rimrafPromise = Promise.promisify(rimraf);
->>>>>>> 58b253f0
 
   return _kuzzle.internalEngine
     .get(_kuzzle.config.pluginsManager.dataCollection, plugin)
@@ -721,11 +551,7 @@
       _kuzzle.pluginsManager.trigger('log:info', `███ [plugins] Plugin ${plugin} configuration deleted`);
       if (installedLocally) {
         try {
-<<<<<<< HEAD
-          return q.denodeify(rimraf)(getPluginPath({}, plugin));
-=======
-          return rimrafPromise(getPathPlugin({}, plugin));
->>>>>>> 58b253f0
+          return rimrafPromise(getPluginPath({}, plugin));
         }
         catch (err) {
           return Promise.reject(new Error('Unable to remove the plugin module: ' + err));
