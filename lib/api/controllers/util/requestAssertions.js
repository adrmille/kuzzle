--- conflicted
+++ resolved
@@ -5,11 +5,7 @@
    * @param {Request} request
    * @param {string} action
    */
-<<<<<<< HEAD
-  assertHasBody: function requestassertHasBody (request, action) {
-=======
-  assertHadBody: function requestassertHadBody (request, action) {
->>>>>>> 3871b5b8
+  assertHasBody: function requestAssertHasBody (request, action) {
     if (!request.input.body) {
       throw new BadRequestError(`${action} must specify a body.`);
     }
@@ -20,11 +16,7 @@
    * @param {string} attribute
    * @param {string} action
    */
-<<<<<<< HEAD
-  assertHasBodyHasAttribute: function requestassertHasBodyHasAttribute (request, attribute, action) {
-=======
-  assertBodyHasAttribute: function requestassertBodyHasAttribute (request, attribute, action) {
->>>>>>> 3871b5b8
+  assertBodyHasAttribute: function requestAssertBodyHasAttribute (request, attribute, action) {
     if (!request.input.body.hasOwnProperty(attribute)) {
       throw new BadRequestError(`${action} must specify a body attribute "${attribute}".`);
     }
@@ -35,11 +27,7 @@
    * @param {string} attribute
    * @param {string} action
    */
-<<<<<<< HEAD
-  assertHasBodyHasNotAttribute: function requestassertHasBodyHasAttribute (request, attribute, action) {
-=======
-  assertBodyHasNotAttribute: function requestassertBodyHasAttribute (request, attribute, action) {
->>>>>>> 3871b5b8
+  assertBodyHasNotAttribute: function requestAssertBodyHasAttribute (request, attribute, action) {
     if (request.input.body[attribute]) {
       throw new BadRequestError(`${action} must not specify the body attribute "${attribute}".`);
     }
@@ -49,7 +37,7 @@
    * @param {Request} request
    * @param {string} action
    */
-  assertHasId: function requestassertHasId (request, action) {
+  assertHasId: function requestAssertHasId (request, action) {
     if (!request.input.resource._id) {
       throw new BadRequestError(`${action} must specify an _id.`);
     }
@@ -59,7 +47,7 @@
    * @param {Request} request
    * @param {string} action
    */
-  assertHasIndex: function requestassertHasIndex (request, action) {
+  assertHasIndex: function requestAssertHasIndex (request, action) {
     if (!request.input.resource.index) {
       throw new BadRequestError(`${action} must specify an index.`);
     }
@@ -69,7 +57,7 @@
    * @param {Request} request
    * @param {string} action
    */
-  assertHasIndexAndCollection: function requestassertHasIndexAndCollection (request, action) {
+  assertHasIndexAndCollection: function requestAssertHasIndexAndCollection (request, action) {
     if (!request.input.resource.index) {
       throw new BadRequestError(`${action} must specify an index.`);
     }
