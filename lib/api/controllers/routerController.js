var
  _ = require('lodash'),
  q = require('q'),
  stringify = require('json-stable-stringify'),
  Router = require('router'),
  bodyParser = require('body-parser'),
  finalhandler = require('finalhandler'),
  RequestObject = require('../core/models/requestObject'),
  ResponseObject = require('../core/models/responseObject'),
  PluginImplementationError = require('../core/errors/pluginImplementationError'),
  BadRequestError = require('../core/errors/badRequestError');

module.exports = function RouterController (kuzzle) {
  this.router = null;
  this.pluginRouter = null;
  this.routename = 'kuzzle';
  this.kuzzle = kuzzle;
  this.connections = {};

  /**
   * Declares a new connection on a given protocol. Called by protocol plugins.
   * Returns a context object to be used with router.execute() and router.removeConnection()
   *
   * @param {string} protocol - protocol name
   * @param {string} connectionId - unique connection identifier
   * @return {promise} connection context, to be used with other router functions
   */
  this.newConnection = function (protocol, connectionId) {
    var error;

    if (!connectionId || !protocol || typeof connectionId !== 'string' || typeof protocol !== 'string') {
      error = new PluginImplementationError('Rejected new connection declaration: invalid arguments');
      kuzzle.pluginsManager.trigger('log:error', error);
      return q.reject(error);
    }

    if (!this.connections[connectionId]) {
      this.connections[connectionId] = {
        connection: {type: protocol, id: connectionId},
        user: null
      };
    }

    kuzzle.statistics.newConnection(this.connections[connectionId]);

    return q(this.connections[connectionId]);
  };

  /**
   * Called by protocol plugins: forward a received request to Kuzzle.
   * Return a promise resolved or rejected with the corresponding ResponseObject
   *
   * A note about the JWT headers: if this value is falsey, if no "authorization" field is found, if the token is not
   * properly formatted or if the token itself is invalid, then the corresponding user will automatically
   * be set to "anonymous".
   *
   * @param {Object} jwtHeaders - Optional JWT headers
   * @param {Object} requestObject - the request to execute
   * @param {String} context - connection context, obtained using the newConnection() method
   * @return {Promise} ResponseObject
   */
  this.execute = function (jwtHeaders, requestObject, context) {
    var error;

    if (!requestObject) {
      error = new PluginImplementationError('Request execution error: no provided request');
      kuzzle.pluginsManager.trigger('log:error', error);
      return q.reject(new ResponseObject({}, error));
    }

    if (!context || !context.connection) {
      error = new PluginImplementationError('Unable to execute request: ' + requestObject +
        '\nReason: invalid context. Use context.getRouter().newConnection() to get a valid context.');
      kuzzle.pluginsManager.trigger('log:error', error);
      return q.reject(new ResponseObject({}, error));
    }

    if (!context.connection.id || !this.connections[context.connection.id]) {
      error = new PluginImplementationError('Unable to execute request: unknown context. ' +
        'Has context.getRouter().newConnection() been called before executing requests?');
      kuzzle.pluginsManager.trigger('log:error', error);
      return q.reject(new ResponseObject({}, error));
    }

    return kuzzle.repositories.user.loadFromToken(getBearerTokenFromHeaders(jwtHeaders))
      .then(user => {
        context.user = user;

        return kuzzle.funnel.execute(requestObject, context);
      })
      .then(response => {
        return response;
      })
      .catch(e => {
        kuzzle.pluginsManager.trigger('log:error', e);
        return q.reject(new ResponseObject({}, e));
      });
  };

  /**
   * Called by protocol plugins: removes a connection from the connection pool.
   * @param {object} context - connection context, obtained using the newConnection() method
   */
  this.removeConnection = function (context) {
    if (context.connection.id && this.connections[context.connection.id]) {
      delete this.connections[context.connection.id];
      kuzzle.hotelClerk.removeCustomerFromAllRooms(context.connection);
      kuzzle.statistics.dropConnection(context.connection);
    }
    else {
      kuzzle.pluginsManager.trigger('log:error', new PluginImplementationError('Unable to remove connection: ' +
        context + '.\nReason: unknown context'));
    }
  };

  /**
   * Initializes the HTTP routes for the Kuzzle REST API.
   */
  this.initRouterHttp = function () {
    var
      apiBase = new Router(),
      api = new Router(),
      coverage,
      routes = [
        {verb: 'get', url: '/_getLastStats', controller: 'admin', action: 'getLastStats'},
        {verb: 'get', url: '/_getAllStats', controller: 'admin', action: 'getAllStats'},
        {verb: 'get', url: '/_now', controller: 'read', action: 'now'},
        {verb: 'get', url: '/_listIndexes', controller: 'read', action: 'listIndexes'},
        {verb: 'get', url: '/_listSubscriptions', controller: 'subscribe', action: 'list'},
        {verb: 'get', url: '/roles/:id', controller: 'security', action: 'getRole'},
        {verb: 'get', url: '/profiles/:id', controller: 'security', action: 'getProfile'},
        {verb: 'get', url: '/:index/_listCollections', controller: 'read', action: 'listCollections'},
        {verb: 'get', url: '/:index/_listCollections/:type', controller: 'read', action: 'listCollections'},
        {verb: 'get', url: '/:index/:collection/_mapping', controller: 'admin', action: 'getMapping'},
        {verb: 'get', url: '/:index/:collection/:id', controller: 'read', action: 'get'},

        {verb: 'post', url: '/_bulk', controller: 'bulk', action: 'import'},
        {verb: 'post', url: '/_getStats', controller: 'admin', action: 'getStats'},
<<<<<<< HEAD
        {verb: 'post', url: '/roles/_search', controller: 'security', action: 'searchRoles'},
        {verb: 'post', url: '/profiles/_search', controller: 'security', action: 'searchProfiles'},
=======
        {verb: 'post', url: '/_login', controller: 'auth', action: 'login'},
>>>>>>> 299e016b
        {verb: 'post', url: '/:index/_bulk', controller: 'bulk', action: 'import'},
        {verb: 'post', url: '/:index/:collection/_bulk', controller: 'bulk', action: 'import'},
        {verb: 'post', url: '/:index/:collection/_search', controller: 'read', action: 'search'},
        {verb: 'post', url: '/:index/:collection/_count', controller: 'read', action: 'count'},
        {verb: 'post', url: '/:index/:collection/_create', controller: 'write', action: 'create'},
        {verb: 'post', url: '/:index/:collection', controller: 'write', action: 'publish'},

        {verb: 'delete', url: '/_deleteIndexes', controller: 'admin', action: 'deleteIndexes'},
        {verb: 'delete', url: '/roles/:id', controller: 'security', action: 'deleteRole'},
        {verb: 'delete', url: '/profiles/:id', controller: 'security', action: 'deleteProfile'},
        {verb: 'delete', url: '/:index', controller: 'admin', action: 'deleteIndex'},
        {verb: 'delete', url: '/:index/:collection/_query', controller: 'write', action: 'deleteByQuery'},
        {verb: 'delete', url: '/:index/:collection/_truncate', controller: 'admin', action: 'truncateCollection'},
        {verb: 'delete', url: '/:index/:collection/:id', controller: 'write', action: 'delete'},
        {verb: 'delete', url: '/:index/:collection', controller: 'admin', action: 'deleteCollection'},

        {verb: 'put', url: '/roles/:id', controller: 'security', action: 'putRole'},
        {verb: 'put', url: '/profiles/:id', controller: 'security', action: 'putProfile'},
        {verb: 'put', url: '/:index', controller: 'admin', action: 'createIndex'},
        {verb: 'put', url: '/:index/:collection', controller: 'write', action: 'createCollection'},
        {verb: 'put', url: '/:index/:collection/_mapping', controller: 'admin', action: 'putMapping'},
        {verb: 'put', url: '/:index/:collection/:id/_:action', controller: 'write'},
        {verb: 'put', url: '/:index/:collection/:id', controller: 'write', action: 'createOrUpdate'}
      ];
    routes = routes.concat(kuzzle.pluginsManager.routes);

    this.router = new Router();

    // create and mount a new router for the coverage API
    if (process.env.FEATURE_COVERAGE === '1') {
      coverage = require('istanbul-middleware');
      this.router.use('/coverage', coverage.createHandler({ resetOnGet: true }));
    }

    // create and mount a new router for our API
    this.router.use('/api', apiBase);
    this.router.use('/api/' + kuzzle.config.apiVersion, api);

    /*
     Registering the basic _serverInfo route
     This route is also used to get Kuzzle API Version, so it isn't registered under api/<version> but
     directly under api/
     */
    apiBase.get('/_serverInfo', (request, response) => {
      executeFromRest.call(kuzzle, {controller: 'read', action: 'serverInfo'}, request, response);
    });

    // create and mount a new router for plugins
    this.pluginRouter = new Router();
    api.use('/_plugin', this.pluginRouter);

    // add a body parsing middleware to our API
    api.use(bodyParser.json());

    // Simple hello world to let know to the user that kuzzle is running
    api.get('/', (request, response) => {
      response.writeHead('Access-Control-Allow-Origin', '*');
      response.writeHead('Access-Control-Allow-Headers', 'X-Requested-With');
      response.writeHead(200, {'Content-Type': 'application/json'});
      response.end(stringify({status: 200, error: null, result: 'Hello from Kuzzle :)'}));
    });

    // Register API routes
    routes.forEach(route => {
      api[route.verb](route.url, function (request, response) {
        var params = {
          controller: route.controller
        };

        if (route.action) {
          params.action = route.action;
        }

        executeFromRest.call(kuzzle, params, request, response);
      });
    });
  };

  /**
   * Forward incoming REST requests to the HTTP routes created by the
   * initRouterHttp function.
   *
   * @param request transmitted through the REST API
   * @param response is the HTTP connection handler
   */
  this.routeHttp = function (request, response) {
    kuzzle.pluginsManager.trigger('log:silly', 'Handle HTTP request');

    this.router(request, response, finalhandler(request, response));
  };

  /**
   * Handles requests coming from MQ protocols: AMQP, MQTT & STOMP
   *
   */
  this.routeMQListener = function () {
    kuzzle.services.list.mqBroker.listenExchange(this.routename, function handleMQMessage(msg) {
      var
        context = {
          connection: null,
          user: null
        },
        data,
        requestObject,
        rawContent;

      if (!(msg.content instanceof Buffer)) {
        rawContent = msg.content.toString();
      }
      else {
        rawContent = (new Buffer(msg.content)).toString();
      }

      try {
        data = JSON.parse(rawContent);
      }
      catch (e) {
        kuzzle.pluginsManager.trigger('log:error', {message: 'Parse error', error: e});
        return false;
      }

      kuzzle.pluginsManager.trigger('log:silly', 'Handle MQ input' + msg.fields.routingKey);

      // For MQTT messages, we do not have a replyTo header like with AMQP or STOMP
      // => MQTT client has to send its mqtt client id and subscribe to the topic exchange mqtt.<clientId>
      //    to get feedback from Kuzzle.
      if (msg.properties && msg.properties.replyTo) {
        context.connection = {type: 'amq', id: data.clientId};
      }
      else {
        context.connection = {type: 'mqtt', id: data.clientId};
      }

      requestObject = new RequestObject(data, {}, 'mq');

      kuzzle.repositories.user.loadFromToken(getBearerTokenFromHeaders(data.headers))
        .then(function (user) {
          context.user = user;
          return kuzzle.funnel.execute(requestObject, context);
        })
        .then(function (responseObject) {
          if (context.connection.type === 'amq') {
            kuzzle.services.list.mqBroker.replyTo(msg.properties.replyTo, responseObject.toJson());
          }
          else {
            kuzzle.services.list.mqBroker.addExchange('mqtt.' + context.connection.id, responseObject.toJson());
          }
        })
        .catch(function (error) {
          var errorObject = new ResponseObject({}, error);
          kuzzle.pluginsManager.trigger('log:error', error);
          if (context.connection.type === 'amq') {
            kuzzle.services.list.mqBroker.replyTo(msg.properties.replyTo, errorObject.toJson());
          }
          else {
            kuzzle.services.list.mqBroker.addExchange('mqtt.' + context.connection.id, errorObject.toJson());
          }
        });
    });
  };

};

/**
 * Transmit HTTP requests to the funnel controller and forward its response back to
 * the client
 *
 * @param params contains the request metadata
 * @param request is the original request from the client
 * @param response is the HTTP connection handler
 */
function executeFromRest(params, request, response) {
  var
    requestObject,
    errorObject,
    data,
    context = {
      connection: {type: 'rest'},
      user: null
    };

  if (!params.controller) {
    errorObject = new ResponseObject({}, new BadRequestError('The "controller" argument is missing'));
    response.writeHead(errorObject.status, {'Content-Type': 'application/json'});
    response.end(stringify(errorObject.toJson()));
    return false;
  }

  if (request.headers['content-type'] && request.headers['content-type'] !== 'application/json') {
    errorObject = new ResponseObject({}, new BadRequestError('Invalid request content-type. Expected "application/json", got: "' + request.headers['content-type'] +'"'));
    response.writeHead(errorObject.status, {'Content-Type': 'application/json'});
    response.end(stringify(errorObject.toJson()));
    return false;
  }

  data = {
    controller: params.controller,
    action: params.action || request.params.action,
    collection: request.params.collection
  };

  if (request.params.action) {
    delete request.params.action;
  }
  if (request.params.collection) {
    delete request.params.collection;
  }
  if (request.params.id) {
    data._id = request.params.id;
    delete request.params.id;
  }

  if (request.params.index) {
    data.index = request.params.index;
    delete request.params.index;
  }

  _.forEach(request.params, function (value, param) {
    request.body[param] = value;
  });

  requestObject = new RequestObject(data, request.body, 'rest');

  response.setHeader('Access-Control-Allow-Origin', '*');
  response.setHeader('Access-Control-Allow-Headers', 'X-Requested-With');

  this.repositories.user.loadFromToken(getBearerTokenFromHeaders(request.headers))
    .then(function (user) {
      context.user = user;

      return this.funnel.execute(requestObject, context);
    }.bind(this))
    .then(function (responseObject) {
      response.writeHead(responseObject.status, {'Content-Type': 'application/json'});
      response.end(stringify(responseObject.toJson()));
    })
    .catch(function (error) {
      errorObject = new ResponseObject(requestObject, error);
      this.emit(requestObject.controller + ':websocket:funnel:reject', error);
      this.pluginsManager.trigger('log:error', error);
      response.writeHead(errorObject.status, {'Content-Type': 'application/json'});
      response.end(stringify(errorObject.toJson()));
    }.bind(this));
}

/**
 * Extract the Bearer token from the given headers
 * @param {Object} headers
 * @returns {*}
 */
function getBearerTokenFromHeaders (headers) {
  var
    r;

  if (headers !== undefined && headers.authorization !== undefined) {
    r = /^Bearer (.+)$/.exec(headers.authorization);
    if (r !== null && r[1].trim() !== '') {
      return r[1].trim();
    }
  }

  return null;
}<|MERGE_RESOLUTION|>--- conflicted
+++ resolved
@@ -136,12 +136,9 @@
 
         {verb: 'post', url: '/_bulk', controller: 'bulk', action: 'import'},
         {verb: 'post', url: '/_getStats', controller: 'admin', action: 'getStats'},
-<<<<<<< HEAD
         {verb: 'post', url: '/roles/_search', controller: 'security', action: 'searchRoles'},
         {verb: 'post', url: '/profiles/_search', controller: 'security', action: 'searchProfiles'},
-=======
         {verb: 'post', url: '/_login', controller: 'auth', action: 'login'},
->>>>>>> 299e016b
         {verb: 'post', url: '/:index/_bulk', controller: 'bulk', action: 'import'},
         {verb: 'post', url: '/:index/:collection/_bulk', controller: 'bulk', action: 'import'},
         {verb: 'post', url: '/:index/:collection/_search', controller: 'read', action: 'search'},
