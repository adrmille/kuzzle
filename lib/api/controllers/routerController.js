--- conflicted
+++ resolved
@@ -139,13 +139,10 @@
         {verb: 'post', url: '/roles/_search', controller: 'security', action: 'searchRoles'},
         {verb: 'post', url: '/roles/_mget', controller: 'security', action: 'mGetRoles'},
         {verb: 'post', url: '/profiles/_search', controller: 'security', action: 'searchProfiles'},
-<<<<<<< HEAD
         {verb: 'post', url: '/profiles/_mget', controller: 'security', action: 'mGetProfiles'},
-=======
         {verb: 'post', url: '/users/_search', controller: 'security', action: 'searchUsers'},
         {verb: 'post', url: '/users/_create', controller: 'security', action: 'createUser'},
         {verb: 'post', url: '/users/:id', controller: 'security', action: 'updateUser'},
->>>>>>> bd4f8c96
         {verb: 'post', url: '/_login', controller: 'auth', action: 'login'},
         {verb: 'post', url: '/:index/_bulk', controller: 'bulk', action: 'import'},
         {verb: 'post', url: '/:index/:collection/_bulk', controller: 'bulk', action: 'import'},
