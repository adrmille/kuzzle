var
  async = require('async'),
  _ = require('lodash'),
  stringify = require('json-stable-stringify'),
  Router = require('router'),
  bodyParser = require('body-parser'),
  finalhandler = require('finalhandler'),
  RequestObject = require('../core/models/requestObject'),
  ResponseListener = require('../core/responseListener');

module.exports = function RouterController (kuzzle) {
  this.router = null;
  this.controllers = ['write', 'read', 'subscribe', 'admin', 'bulk'];
  this.kuzzle = kuzzle;
  this.listener = new ResponseListener(this.kuzzle, this.kuzzle.config.queues.workerWriteResponseQueue);

  /**
   * Initializes the HTTP routes for the Kuzzle REST API.
   */
  this.initRouterHttp = function () {
    var
      api = new Router(),
      coverage;

    this.router = new Router();

    // create and mount a new router for the coverage API
    if (process.env.FEATURE_COVERAGE === '1') {
      coverage = require('istanbul-middleware');
      this.router.use('/coverage', coverage.createHandler({ resetOnGet: true }));
    }

    // create and mount a new router for our API
    this.router.use('/api/', api);

    // add a body parsing middleware to our API
    api.use(bodyParser.json());

    // Simple hello world to let know to the user that kuzzle is running
    api.get('/', function (request, response) {
      response.writeHead('Access-Control-Allow-Origin', '*');
      response.writeHead('Access-Control-Allow-Headers', 'X-Requested-With');
      response.writeHead(200, {'Content-Type': 'application/json'});
      response.end(stringify({error: null, result: 'Hello from Kuzzle :)'}));
    });

    api.post('/_bulk', function (request, response) {
      var params = {
        controller: 'bulk',
        action: 'import'
      };

      executeFromRest.call(kuzzle, params, request, response);
    });

<<<<<<< HEAD
    api.get('/_getStats', function (request, response) {
      var params = {
        controller: 'admin',
        action: 'getStats'
      };

      executeFromRest.call(kuzzle, params, request, response);
    });

    api.get('/_getAllStats', function (request, response) {
      var params = {
        controller: 'admin',
        action: 'getAllStats'
=======
    api.get('/_listCollections', function (request, response) {
      var params = {
        controller: 'read',
        action: 'listCollections'
>>>>>>> 1e4e67fc
      };

      executeFromRest.call(kuzzle, params, request, response);
    });

    api.post('/:collection/_bulk', function (request, response) {
      var params = {
        controller: 'bulk',
        action: 'import'
      };

      executeFromRest.call(kuzzle, params, request, response);
    });

    api.put('/:collection/_mapping', function (request, response) {
      var params = {
        controller: 'admin',
        action: 'putMapping'
      };

      executeFromRest.call(kuzzle, params, request, response);
    });

    api.get('/:collection/_mapping', function (request, response) {
      var params = {
        controller: 'admin',
        action: 'getMapping'
      };

      executeFromRest.call(kuzzle, params, request, response);
    });

    api.post('/:collection/_search', function (request, response) {
      var params = {
        controller: 'read',
        action: 'search'
      };

      executeFromRest.call(kuzzle, params, request, response);
    });

    api.delete('/:collection/_query', function (request, response) {
      var params = {
        controller: 'write',
        action: 'deleteByQuery'
      };

      executeFromRest.call(kuzzle, params, request, response);
    });

    api.post('/:collection/_count', function (request, response) {
      var params = {
        controller: 'read',
        action: 'count'
      };

      executeFromRest.call(kuzzle, params, request, response);
    });

    api.put('/:collection/:id/_:action', function (request, response) {
      var params = {
        controller: 'write'
      };

      executeFromRest.call(kuzzle, params, request, response);
    });

    api.put('/:collection/:id', function (request, response) {
      var params = {
        controller: 'write',
        action: 'createOrUpdate'
      };

      executeFromRest.call(kuzzle, params, request, response);
    });

    api.post('/:collection', function (request, response) {
      var params = {
        controller: 'write',
        action: 'create'
      };

      executeFromRest.call(kuzzle, params, request, response);
    });

    api.get('/:collection/:id', function (request, response) {
      var params = {
        controller: 'read',
        action: 'get'
      };

      executeFromRest.call(kuzzle, params, request, response);
    });

    api.delete('/:collection/:id', function (request, response) {
      var params = {
        controller: 'write',
        action: 'delete'
      };

      executeFromRest.call(kuzzle, params, request, response);
    });

    api.delete('/:collection', function (request, response) {
      var params = {
        controller: 'admin',
        action: 'deleteCollection'
      };

      executeFromRest.call(kuzzle, params, request, response);
    });

  };

  /**
   * Forward incoming REST requests to the HTTP routes created by the
   * initRouterHttp function.
   *
   * @param request transmitted through the REST API
   * @param response is the HTTP connection handler
   */
  this.routeHttp = function (request, response) {
    kuzzle.pluginsManager.trigger('log:silly', 'Handle HTTP request');

    this.router(request, response, finalhandler(request, response));
  };

  /**
   * Handles requests coming from websocket connections
   *
   * @param {Object} socket client
   */
  this.routeWebsocket = function (socket) {
    var
      routerCtrl = this,
      connection = {type: 'websocket', id: socket.id};

    kuzzle.statistics.newConnection(connection);

    async.each(routerCtrl.controllers, function recordSocketListener (controller) {
      socket.on(controller, function (data) {
        var requestObject = new RequestObject(data, {controller: controller}, 'websocket');

        kuzzle.pluginsManager.trigger('log:silly', 'Handle Websocket for controller ' + controller);
        kuzzle.router.listener.add(requestObject, connection);

        // Execute the funnel. Forward any non-empty response to the user.
        kuzzle.funnel.execute(requestObject, connection)
          .then(function onExecuteSuccess (responseObject) {
            if (!_.isEmpty(responseObject)) {
              kuzzle.notifier.notify(requestObject.requestId, responseObject.toJson(), connection);
            }
          })
          .catch(function onExecuteError(error) {
            kuzzle.emit(requestObject.controller + ':websocket:funnel:reject', error);
            kuzzle.pluginsManager.trigger('log:error', error);
            kuzzle.notifier.notify(requestObject.requestId, {error: error.message, result: null}, connection);
          });
      });
    });

    // handles socket disconnections
    socket.on('disconnect', function () {
      kuzzle.pluginsManager.trigger('websocket:disconnect', 'A client is disconnected');
      kuzzle.hotelClerk.removeCustomerFromAllRooms(connection);
      kuzzle.statistics.dropConnection(connection);
    });

    // handles socket crashes
    socket.on('error', function (error) {
      kuzzle.pluginsManager.trigger('websocket:error', error);
      kuzzle.hotelClerk.removeCustomerFromAllRooms(connection);
      kuzzle.statistics.dropConnection(connection);
    });
  };

  /**
   * Handles requests coming from MQ protocols: AMQP, MQTT & STOMP
   *
   */
  this.routeMQListener = function () {
    async.each(this.controllers, function recordMQListener (controller) {
      kuzzle.services.list.mqBroker.listenExchange(controller+'.*.*', function handleMQMessage(msg) {
        var
          connection = null,
          data,
          requestObject,
          rawContent,
          routingArray = msg.fields.routingKey.split('.'),
          // routingArray[0] is the controller, which we already have in the 'controller' variable
          collection = routingArray[1],
          action = routingArray[2];

        if (!(msg.content instanceof Buffer)) {
          rawContent = msg.content.toString();
        }
        else {
          rawContent = (new Buffer(msg.content)).toString();
        }

        try {
          data = JSON.parse(rawContent);
        }
        catch (e) {
          kuzzle.pluginsManager.trigger('log:error', {message: 'Parse error', error: e});
          return false;
        }

        kuzzle.pluginsManager.trigger('log:silly', 'Handle MQ input' + msg.fields.routingKey);

        // For MQTT messages, we do not have a replyTo header like with AMQP or STOMP
        // => MQTT client has to send its mqtt client id and subscribe to the topic exchange mqtt.<clientId>
        //    to get feedback from Kuzzle.
        if (msg.properties && msg.properties.replyTo) {
          connection = {type: 'amq', id: data.clientId, replyTo: msg.properties.replyTo};
        }
        else {
          connection = {type: 'mqtt', id: data.clientId, replyTo: 'mqtt.' + data.clientId};
        }

        requestObject = new RequestObject(data, {controller: controller, collection: collection, action: action}, 'mq');

        kuzzle.router.listener.add(requestObject, connection);
        kuzzle.funnel.execute(requestObject, connection)
          .then(function (responseObject) {
            if (!_.isEmpty(responseObject)) {
              kuzzle.notifier.notify(requestObject.requestId, responseObject.toJson(), connection);
            }
          })
          .catch(function (error) {
            kuzzle.emit(requestObject.controller + ':mq:funnel:reject', error);
            kuzzle.pluginsManager.trigger('log:error', error);
            kuzzle.notifier.notify(requestObject.requestId, {error: error.message, result: null}, connection);
          });
      }); // end listenExchange
    }); // end async
  };
};

/**
 * Transmit HTTP requests to the funnel controller and forward its response back to
 * the client
 *
 * @param params contains the request metadata
 * @param request is the original request from the client
 * @param response is the HTTP connection handler
 */
function executeFromRest(params, request, response) {
  var
    requestObject,
    data,
    connection = {type: 'rest', response: response};

  if (!params.controller) {
    response.writeHead(400, {'Content-Type': 'application/json'});
    response.end(stringify({error: 'The "controller" argument is missing', result: null}));
    return false;
  }

  if (request.headers['content-type'] && request.headers['content-type'] !== 'application/json') {
    response.writeHead(400, {'Content-Type': 'application/json'});
    response.end(stringify({error: 'Invalid request content-type. Expected "application/json", got: "' + request.headers['content-type'] +'"', result: null}));
    return false;
  }

  data = {
    controller: params.controller,
    action: params.action || request.params.action,
    collection: request.params.collection
  };

  if (request.params.id) {
    data._id = request.params.id;
  }

  requestObject = new RequestObject(data, request.body, 'rest');

  response.writeHead('Access-Control-Allow-Origin', '*');
  response.writeHead('Access-Control-Allow-Headers', 'X-Requested-With');

  this.router.listener.add(requestObject, connection);

  this.funnel.execute(requestObject)
    .then(function (responseObject) {
      response.writeHead(200, {'Content-Type': 'application/json'});
      if (!_.isEmpty(responseObject)) {
        response.end(stringify(responseObject.toJson()));
      }
    })
    .catch(function (error) {
      this.emit(requestObject.controller + ':websocket:funnel:reject', error);
      this.pluginsManager.trigger('log:error', error);
      response.writeHead(400, {'Content-Type': 'application/json'});
      response.end(stringify({error: error.message, result: null}));
    }.bind(this));
}<|MERGE_RESOLUTION|>--- conflicted
+++ resolved
@@ -53,7 +53,6 @@
       executeFromRest.call(kuzzle, params, request, response);
     });
 
-<<<<<<< HEAD
     api.get('/_getStats', function (request, response) {
       var params = {
         controller: 'admin',
@@ -67,12 +66,15 @@
       var params = {
         controller: 'admin',
         action: 'getAllStats'
-=======
+      };
+
+      executeFromRest.call(kuzzle, params, request, response);
+    });
+
     api.get('/_listCollections', function (request, response) {
       var params = {
         controller: 'read',
         action: 'listCollections'
->>>>>>> 1e4e67fc
       };
 
       executeFromRest.call(kuzzle, params, request, response);
