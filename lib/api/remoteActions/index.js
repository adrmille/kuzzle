--- conflicted
+++ resolved
@@ -35,13 +35,8 @@
     kuzzle.pluginsManager = new PluginsManager(kuzzle);
 
     return kuzzle.internalEngine.init()
-<<<<<<< HEAD
-      .then(() => kuzzle.pluginsManager.init())
-      .then(() => kuzzle.pluginsManager.run(true))
-=======
       .then(() => kuzzle.pluginsManager.init({silent: true}))
       .then(() => kuzzle.pluginsManager.run())
->>>>>>> c3e9e3e9
       .then(() => {
         action.initTimeout();
 
