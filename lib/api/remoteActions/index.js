--- conflicted
+++ resolved
@@ -14,19 +14,6 @@
       request,
       onListenCB;
 
-<<<<<<< HEAD
-    if (this.actions[actionIdentifier] === undefined) {
-      try {
-        // this will never work
-        this.actions[actionIdentifier] = require('./' + action);
-      }
-      catch (e) {
-        console.log(`Action ${actionIdentifier} does not exist`);
-        return process.exit(1);
-      }
-    }
-=======
->>>>>>> 0f80c999
     action = this.actions[actionIdentifier];
 
     onListenCB = action.onListenCB.bind(action);
@@ -70,15 +57,11 @@
   this.actions.clearCache = new Action();
   this.actions.cleanDb = new Action();
   this.actions.createFirstAdmin = new Action();
-<<<<<<< HEAD
-  this.actions.enableServices = new Action();
-  this.actions.managePlugins = new Action();
-  this.actions.prepareDb = new Action();
+  this.actions.data = new Action();
   this.actions.dump = new Action();
-=======
   this.actions.managePlugins = new Action({
     timeout: 1000,
-    timeOutCB: function () {
+    timeOutCB: function remoteActionsTimeOutCB () {
       if (!this.maxTimeout) {
         this.maxTimeout = 5 * 60 * 1000;
         this.spent = this.timeout;
@@ -95,6 +78,4 @@
       process.exit(1);
     }
   });
-  this.actions.data = new Action();
->>>>>>> 0f80c999
 }