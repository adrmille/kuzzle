var
  PluginImplementationError = require('kuzzle-common-objects').Errors.pluginImplementationError,
  InternalError = require('kuzzle-common-objects').Errors.internalError,
  BadRequestError = require('kuzzle-common-objects').Errors.badRequestError,
  _ = require('lodash'),
  mandatoryFieldSpecProperties = ['type'],
  Promise = require('bluebird'),
  Dsl = require('../../dsl');

/**
 * @param {Kuzzle} kuzzle
 * @constructor
 */
function Validation (kuzzle) {
  /** @type {Kuzzle} */
  this.kuzzle = kuzzle;

  /** @type {...ValidationType} */
  this.types = {};

  /** @type {string[]} */
  this.typeAllowsChildren = [];

  /** @type {DocumentSpecification} */
  this.specification = {};

  /** @type {Dsl} */
  this.dsl = new Dsl();

  this.rawConfiguration = {};
}

/**
 * Walks through all types in "defaultTypesFiles" initializes all types
 */
Validation.prototype.init = function () {
  var
    ValidationType;

  [
    'anything',
    'boolean',
    'date',
    'email',
    'enum',
    'geoPoint',
    'geoShape',
    'integer',
    'ipAddress',
    'numeric',
    'object',
    'string',
    'url'
  ].forEach(typeFile => {
    ValidationType = require(`./types/${typeFile}`);
    this.addType(new ValidationType());
  });
};

/**
 * @param {RequestObject} requestObject
 * @returns {Promise}
 * @throws BadRequestError
 */
Validation.prototype.validate = function (requestObject) {
  if (!requestObject.hasOwnProperty('data')) {
    throw new BadRequestError('The request object must provide data');
  }

  if (!requestObject.data.hasOwnProperty('body')) {
    throw new BadRequestError('The request object must provide a document body');
  }

  if (requestObject.controller === 'write' && requestObject.action === 'update') {
    if (!requestObject.data.hasOwnProperty('_id')) {
      throw new BadRequestError('Update request must provide an _id.');
    }
  }

  return this.validationPromise(requestObject, false);
};

/**
 * @param {RequestObject} requestObject
 * @param {boolean} verbose
 * @returns {Promise.<{documentBody: *, errorMessages:string[], validation: boolean}>}
 */
Validation.prototype.validationPromise = function (requestObject, verbose) {
  var
    id = (requestObject.data && requestObject.data._id) ? requestObject.data._id : null,
    updateBodyClone,
    isUpdate = false,
    collectionSpec = {};

  verbose = typeof verbose !== 'undefined' && verbose;

  if (this.specification && this.specification[requestObject.index] && this.specification[requestObject.index][requestObject.collection]) {
    collectionSpec = this.specification[requestObject.index][requestObject.collection];
  }

  return new Promise(resolve => {
    var updateRequestObject;

    if (requestObject.controller === 'write' && requestObject.action === 'update') {
      isUpdate = true;
      updateRequestObject = {
        index: requestObject.index,
        collection: requestObject.collection,
        controller: 'read',
        action: 'get',
        data: {_id: id}
      };
      this.kuzzle.services.list.storageEngine.get(updateRequestObject).then(document => {
        // Avoid side effects on the requestObject during the update validation
        updateBodyClone = _.cloneDeep(requestObject.data.body);

        _.defaultsDeep(updateBodyClone, document._source);

        return resolve(updateBodyClone);
      });
    }
    else {
      return resolve(requestObject.data.body);
    }
  })
  .then(documentBody => {
    var
      validation = true,
      errorMessages = verbose ? {} : [];

    if (collectionSpec) {
      if (collectionSpec.fields && collectionSpec.fields.children) {
        try {
          validation = validation && this.recurseFieldValidation(documentBody, collectionSpec.fields.children, collectionSpec.strict, errorMessages, verbose);
        }
        catch (error) {
          if (error.message === 'strictness') {
            // The strictness message can be received here only if it happens at the validation of the document's root
            manageErrorMessage('document', errorMessages, 'The document validation is strict; it can not add unspecified sub-fields.', verbose);
            validation = false;
          }
          else {
            throw error;
          }
        }
      }

      if (collectionSpec.validators) {
        return this.dsl.test(requestObject.index, requestObject.collection, documentBody, id)
          .then(filters => {
            if (!filters.length > 0 || filters[0] !== collectionSpec.validators) {
              validation = false;
              manageErrorMessage('document', errorMessages, 'The document does not match validation filters.', verbose);
            }

            return {
              errorMessages: errorMessages,
              validation: validation
            };
          });
      }
    }

    return {
      errorMessages: errorMessages,
      validation: validation
    };
  })
<<<<<<< HEAD
  .then(validationObject => {
    if (!verbose) {
      // When not verbose, we throw if the document does not validate
      // We only modify the requestObject if the validation succeeds
      requestObject.data.body = this.recurseApplyDefault(requestObject.data.body, collectionSpec.fields.children);
      return requestObject;
    }
    return validationObject;
  });
=======
    .then(validationObject => {
      if (!verbose) {
        // We only modify the requestObject if the validation succeeds
        if (collectionSpec.fields && collectionSpec.fields.children) {
          requestObject.data.body = this.recurseApplyDefault(isUpdate, requestObject.data.body, collectionSpec.fields.children);
        }

        return requestObject;
      }

      return validationObject;
    });
>>>>>>> 37ffb569
};

/**
 * @param {boolean} isUpdate
 * @param {*} documentSubset
 * @param {...StructuredFieldSpecification} collectionSpecSubset
 */
Validation.prototype.recurseApplyDefault = function (isUpdate, documentSubset, collectionSpecSubset) {
  Object.keys(collectionSpecSubset).forEach(fieldName => {
    var i;

    if (
      documentSubset.hasOwnProperty(fieldName) &&
      this.types[collectionSpecSubset[fieldName].type].allowChildren &&
      collectionSpecSubset[fieldName].children
    ) {
      if (Array.isArray(documentSubset[fieldName])) {
        for (i = 0; i < documentSubset[fieldName].length; i++) {
          documentSubset[fieldName][i] = this.recurseApplyDefault(isUpdate, documentSubset[fieldName][i], collectionSpecSubset[fieldName].children);
        }
      }
      else {
        documentSubset[fieldName] = this.recurseApplyDefault(isUpdate, documentSubset[fieldName], collectionSpecSubset[fieldName].children);
      }
    }
    else if (collectionSpecSubset[fieldName].defaultValue && !isUpdate && (!documentSubset.hasOwnProperty(fieldName) || documentSubset[fieldName] === null)) {
      documentSubset[fieldName] = collectionSpecSubset[fieldName].defaultValue;
    }
    else if (collectionSpecSubset[fieldName].defaultValue && isUpdate && documentSubset.hasOwnProperty(fieldName) && documentSubset[fieldName] === null) {
      documentSubset[fieldName] = collectionSpecSubset[fieldName].defaultValue;
    }
  });

  return documentSubset;
};

/**
 * @param {*} documentSubset
 * @param {StructuredFieldSpecification} collectionSpecSubset
 * @param {boolean} strictness
 * @param {string[]} errorMessages
 * @param {boolean} verbose
 */
Validation.prototype.recurseFieldValidation = function (documentSubset, collectionSpecSubset, strictness, errorMessages, verbose) {
  if (strictness) {
    if (!checkAllowedProperties(documentSubset, Object.keys(collectionSpecSubset))) {
      // We use a throw to be able to provide information about the field or the document in whole
      throw new BadRequestError('strictness');
    }
  }

  if (!verbose) {
    // We stop as soon as one field is not valid
    return Object.keys(collectionSpecSubset).every(fieldName => {
      return this.isValidField(fieldName, documentSubset, collectionSpecSubset, strictness, errorMessages, verbose);
    });
  }

  // We try to validate every field in order to get all error messages if any
  return Object.keys(collectionSpecSubset).reduce((reductionResult, fieldName) => {
    return this.isValidField(fieldName, documentSubset, collectionSpecSubset, strictness, errorMessages, verbose) && reductionResult;
  }, true);
};

/**
 * @param {string} fieldName
 * @param {*} documentSubset
 * @param {StructuredFieldSpecification} collectionSpecSubset
 * @param {boolean} strictness
 * @param {string[]} errorMessages
 * @param {boolean} verbose
 * @returns {boolean}
 */
Validation.prototype.isValidField = function (fieldName, documentSubset, collectionSpecSubset, strictness, errorMessages, verbose) {
  var
    nestedStrictness,
    /** @type StructuredFieldSpecification */
    field = collectionSpecSubset[fieldName],
    fieldValues,
    i,
    fieldErrors,
    result = true;

  if (field.mandatory && !field.hasOwnProperty('defaultValue') && (!documentSubset.hasOwnProperty(fieldName) || typeof documentSubset[fieldName] === 'undefined' || documentSubset[fieldName] === null)) {
    manageErrorMessage(field.path, errorMessages, 'The field is mandatory.', verbose);
    return false;
  }

  if (documentSubset.hasOwnProperty(fieldName) && typeof documentSubset[fieldName] !== 'undefined' && documentSubset[fieldName] !== null) {
    if (field.multivalued.value) {
      if (!Array.isArray(documentSubset[fieldName])) {
        manageErrorMessage(field.path, errorMessages, 'The field must be multivalued, unary value provided.', verbose);
        return false;
      }

      if (field.multivalued.hasOwnProperty('minCount') && documentSubset[fieldName].length < field.multivalued.minCount) {
        manageErrorMessage(field.path, errorMessages, `Not enough elements. Minimum count is set to ${field.multivalued.minCount}.`, verbose);
        return false;
      }

      if (field.multivalued.hasOwnProperty('maxCount') && documentSubset[fieldName].length > field.multivalued.maxCount) {
        manageErrorMessage(field.path, errorMessages, `Too many elements. Maximum count is set to ${field.multivalued.maxCount}.`, verbose);
        return false;
      }

      fieldValues = documentSubset[fieldName];
    }
    else {
      if (Array.isArray(documentSubset[fieldName])) {
        manageErrorMessage(field.path, errorMessages, 'The field is not a multivalued field; Multiple values provided.', verbose);
        return false;
      }

      fieldValues = [documentSubset[fieldName]];
    }

    if (this.types[field.type].allowChildren) {
      nestedStrictness = this.types[field.type].getStrictness(field.typeOptions, strictness);
    }

    for (i = 0; i < fieldValues.length; i++) {
      fieldErrors = [];

      if (!this.types[field.type].validate(field.typeOptions, fieldValues[i], fieldErrors)) {
        if (fieldErrors.length === 0) {
          // We still want to trigger an error, even if no message is provided
          manageErrorMessage(field.path, errorMessages, 'An error has occurred during validation.', verbose);
        }
        else {
          fieldErrors.forEach(message => manageErrorMessage(field.path, errorMessages, message, verbose));
        }

        return false;
      }

      if (this.types[field.type].allowChildren && field.children) {
        try {
          if (!this.recurseFieldValidation(fieldValues[i], field.children, nestedStrictness, errorMessages, verbose)) {
            result = false;
          }
        }
        catch (error) {
          if (error.message === 'strictness') {
            manageErrorMessage(field.path, errorMessages, 'The field is set to "strict"; cannot add unspecified subField.', verbose);
          }
          else if (verbose) {
            manageErrorMessage(field.path, errorMessages, error.message, verbose);
          }
          else {
            throw error;
          }

          result = false;
        }
      }
    }
  }

  return result;
};

/**
 * @returns {Promise.<T>}
 */
Validation.prototype.curateSpecification = function () {
  var
    promises = [],
    specification = {};

  return getValidationConfiguration(this.kuzzle)
    .then(validation => {
      this.rawConfiguration = validation;

      Object.keys(this.rawConfiguration).forEach(indexName => {
        Object.keys(this.rawConfiguration[indexName]).forEach(collectionName => {
          var promise = new Promise((resolve) => {
            this.curateCollectionSpecification(indexName, collectionName, this.rawConfiguration[indexName][collectionName])
              .then(curatedSpec => {
                if (!specification.hasOwnProperty(indexName)) {
                  specification[indexName] = {};
                }

                specification[indexName][collectionName] = curatedSpec;

                this.kuzzle.pluginsManager.trigger('log:info', `Validation specification for ${indexName} / ${collectionName} has been loaded.`);
                return resolve({});
              })
              .catch(error => {
                this.kuzzle.pluginsManager.trigger('log:error', `Specification for the collection ${collectionName} triggered an error`);
                this.kuzzle.pluginsManager.trigger('log:error', `Error: ${error.message}`);
                return resolve({});
              });
          });

          promises.push(promise);
        });
      });

      return Promise
        .all(promises)
        .then(() => {
          this.kuzzle.pluginsManager.trigger('log:info', 'All validation specifications have been treated.');
          this.specification = specification;
        });
    });
};

/**
 * @param {string} indexName
 * @param {string} collectionName
 * @param {CollectionSpecification} collectionSpec
 * @param {boolean] verboseErrors
 * @returns {Promise<boolean>}
 */
Validation.prototype.isValidSpecification = function (indexName, collectionName, collectionSpec, verboseErrors) {
  // We make a deep clone to avoid side effects
  var specification = _.cloneDeep(collectionSpec);
  verboseErrors = verboseErrors || false;

  return new Promise (resolve => {
    this
      .curateCollectionSpecification(indexName, collectionName, specification, true, verboseErrors)
      .then(result => {
        if (verboseErrors) {
          if (result.isValid === false) {
            return resolve(result);
          }
        }
        return resolve({isValid: true});
      })
      .catch(error => {
        return resolve(error);
      });
  });
};

/**
 * @param {string} indexName
 * @param {string} collectionName
 * @param {CollectionSpecification} collectionSpec
 * @param {boolean} dryRun
 * @param {boolean} verboseErrors
 * @returns {CollectionSpecification}
 * @rejects InternalError
 */
Validation.prototype.curateCollectionSpecification = function (indexName, collectionName, collectionSpec, dryRun, verboseErrors) {
  var
    errorMessage = '',
    result;

  dryRun = dryRun || false;
  verboseErrors = verboseErrors || false;

  return new Promise((resolve, reject) => {
    var
      treatedSpecification = {
        strict: collectionSpec.strict || false,
        fields: {},
        validators: null
      };

    if (!checkAllowedProperties(collectionSpec, ['strict', 'fields', 'validators'])) {
      errorMessage = `${indexName}.${collectionName}: the collection specification has invalid properties.`;
      if (verboseErrors) {
        return resolve({isValid: false, errors: [errorMessage]});
      }
      return reject(new InternalError(errorMessage));
    }

    if (collectionSpec.fields) {
      try {
        result = this.structureCollectionValidation(collectionSpec, indexName, collectionName, verboseErrors);
        if (verboseErrors) {
          if (result.isValid === false) {
            return reject(result);
          }
          treatedSpecification.fields = result;
        } else {
          treatedSpecification.fields = result;
        }
      }
      catch (error) {
        return reject(error);
      }
    }

    if (collectionSpec.validators && Array.isArray(collectionSpec.validators)) {
      this
        .curateValidatorFilter(indexName, collectionName, collectionSpec.validators, dryRun)
        .then(validationFilter => {
          treatedSpecification.validators = validationFilter.id;

          return resolve(treatedSpecification);
        })
        .catch(error => {
          this.kuzzle.pluginsManager.trigger('log:error', error);
          return reject(new InternalError(`Validator specification of the collection ${indexName}.${collectionName} triggered an error`));
        });
    }
    else {
      return resolve(treatedSpecification);
    }
  });
};

Validation.prototype.structureCollectionValidation = function (collectionSpec, indexName, collectionName, verboseErrors) {
  var
    result,
    errors = [],
    fields = {},
    maxDepth = 0;

  verboseErrors = verboseErrors || false;

  Object.keys(collectionSpec.fields).forEach(fieldName => {
    var
      field,
      // We deep clone the field because we will modify it
      fieldSpecClone = _.cloneDeep(collectionSpec.fields[fieldName]);

    try {
      result = this.curateFieldSpecification(fieldSpecClone, indexName, collectionName, fieldName, verboseErrors);
      if (result.isValid === false) {
        errors = _.concat(errors, result.errors);
      } else {
        field = result.fieldSpec;
        field.path = fieldName.split('/');
        field.depth = field.path.length;
        if (field.depth > maxDepth) {
          maxDepth = field.depth;
        }

        if (!fields[field.depth]) {
          fields[field.depth] = [];
        }

        fields[field.depth].push(field);
      }
    }
    catch (error) {
      this.kuzzle.pluginsManager.trigger('log:error', error);
      throwOrStoreError(`Specification for the field ${indexName}.${collectionName}.${fieldName} triggered an error`, verboseErrors, errors);
    }
  });

  if (errors.length > 0) {
    return {isValid: false, errors: errors};
  }

  if (Object.keys(fields).length > 0) {
    return curateStructuredFields(this.typeAllowsChildren, fields, maxDepth);
  }

  return {};
};

/**
 * @param {FieldSpecification} fieldSpec
 * @param {string} indexName
 * @param {string} collectionName
 * @param {string} fieldName
 * @param {boolean} verboseErrors
 * @returns {object}
 * @throws InternalError
 */
Validation.prototype.curateFieldSpecification = function (fieldSpec, indexName, collectionName, fieldName, verboseErrors) {
  var
    returnedTypeOptions,
    result,
    errors = [];

  verboseErrors = verboseErrors || false;

  result = this.curateFieldSpecificationFormat(fieldSpec, indexName, collectionName, fieldName, verboseErrors);
  if (result.isValid === false) {
    return result;
  }

  _.defaultsDeep(fieldSpec, {
    'mandatory': false,
    'multivalued': {
      value: false
    }
  });

  if (!fieldSpec.hasOwnProperty('typeOptions')) {
    fieldSpec.typeOptions = {};
  }

  if (!checkAllowedProperties(fieldSpec.typeOptions, this.types[fieldSpec.type].allowedTypeOptions || [])) {
    throwOrStoreError(`Field ${indexName}.${collectionName}.${fieldName} of type ${fieldSpec.type} is not specified properly`, verboseErrors, errors);
  }

  returnedTypeOptions = this.types[fieldSpec.type].validateFieldSpecification(fieldSpec.typeOptions);

  if (typeof returnedTypeOptions === 'boolean') {
    if (returnedTypeOptions) {
      return {isValid: true, fieldSpec: fieldSpec};
    }

    throwOrStoreError(`Field of type ${fieldSpec.type} is not specified properly`, verboseErrors, errors);
    return {isValid: false, errors: errors};
  }

  fieldSpec.typeOptions = returnedTypeOptions;
  if (errors.length > 0) {
    return {isValid: false, errors: errors};
  }
  return {isValid: true, fieldSpec: fieldSpec};
};

/**
 * @param {FieldSpecification} fieldSpec
 * @param {string} indexName
 * @param {string} collectionName
 * @param {string} fieldName
 * @param {boolean} verboseErrors
 * @returns {Object}
 * @throws InternalError
 */
Validation.prototype.curateFieldSpecificationFormat = function (fieldSpec, indexName, collectionName, fieldName, verboseErrors) {
  var errors = [];

  verboseErrors = verboseErrors || false;

  if (!checkAllowedProperties(fieldSpec, ['mandatory', 'type', 'defaultValue', 'description', 'multivalued', 'typeOptions'])) {
    throwOrStoreError(`The field ${indexName}.${collectionName}.${fieldName} specification has invalid properties.`, verboseErrors, errors);
  }

  mandatoryFieldSpecProperties.forEach(propertyName => {
    if (!fieldSpec.hasOwnProperty(propertyName)) {
      throwOrStoreError(`In ${indexName}.${collectionName}.${fieldName}, ${propertyName} is a mandatory field specification property.`, verboseErrors, errors);
    }
  });

  if (!this.types[fieldSpec.type]) {
    throwOrStoreError(`In ${indexName}.${collectionName}.${fieldName}: ${fieldSpec.type} is not a recognized type.`, verboseErrors, errors);
  }

  if (fieldSpec.hasOwnProperty('multivalued')) {
    if (!checkAllowedProperties(fieldSpec.multivalued, ['value', 'minCount', 'maxCount'])) {
      throwOrStoreError(`In ${indexName}.${collectionName}.${fieldName}, the multivalued field specification has invalid properties.`, verboseErrors, errors);
    }

    if (!fieldSpec.multivalued.hasOwnProperty('value')) {
      throwOrStoreError(`In ${indexName}.${collectionName}.${fieldName}, "value" is a mandatory property for multivalued field specification.`);
    }

    if (!fieldSpec.multivalued.value && (fieldSpec.multivalued.hasOwnProperty('minCount'))) {
      throwOrStoreError(`In ${indexName}.${collectionName}.${fieldName}, "minCount" is not valid when multivalued field is disabled.`, verboseErrors, errors);
    }

    if (!fieldSpec.multivalued.value && (fieldSpec.multivalued.hasOwnProperty('maxCount'))) {
      throwOrStoreError(`In ${indexName}.${collectionName}.${fieldName}, "maxCount" is not valid when multivalued field is disabled.`, verboseErrors, errors);
    }

    if (fieldSpec.multivalued.hasOwnProperty('minCount') && fieldSpec.multivalued.hasOwnProperty('maxCount') && fieldSpec.multivalued.minCount > fieldSpec.multivalued.maxCount) {
      throwOrStoreError(`In ${indexName}.${collectionName}.${fieldName}, "minCount" can not be greater than "maxCount".`, verboseErrors, errors);
    }
  }

  if (errors.length > 0) {
    return {isValid: false, errors: errors};
  }
  return {isValid: true};
};

/**
 * @param {string} indexName
 * @param {string} collectionName
 * @param {*} validatorFilter
 * @param {boolean} dryRun
 * @returns {Promise}
 */
Validation.prototype.curateValidatorFilter = function (indexName, collectionName, validatorFilter, dryRun) {
  var
    promise,
    sandboxDsl = new Dsl(),
    query = {
      bool: {
        must: validatorFilter
      }
    };

  promise = sandboxDsl.register(indexName, collectionName, query);

  if (!dryRun) {
    promise.then(() => {
      return this.dsl.register(indexName, collectionName, query);
    });
  }

  return promise;
};

/**
 * @param {ValidationType} validationType
 * @throws {PluginImplementationError}
 */
Validation.prototype.addType = function (validationType) {
  if (!validationType.typeName) {
    throw new PluginImplementationError('The typeName property must be defined in the validation type object.');
  }

  if (!validationType.validate || typeof validationType.validate !== 'function') {
    throw new PluginImplementationError(`The type ${validationType.typeName} must implement the function 'validate'.`);
  }

  if (!validationType.validateFieldSpecification || typeof validationType.validateFieldSpecification !== 'function') {
    throw new PluginImplementationError(`The type ${validationType.typeName} must implement the function 'validateFieldSpecification'.`);
  }

  if (validationType.hasOwnProperty('allowChildren') && validationType.allowChildren) {
    if (!validationType.getStrictness || typeof validationType.getStrictness !== 'function') {
      throw new PluginImplementationError(`The allowing children type ${validationType.typeName} must implement the function 'getStrictness'.`);
    }

    this.typeAllowsChildren.push(validationType.typeName);
  }

  if (this.types[validationType.typeName]) {
    throw new PluginImplementationError(`The type ${validationType.typeName} is already defined.`);
  }

  this.types[validationType.typeName] = validationType;
};

/**
 * @param {*} object
 * @param {string[]} allowedProperties
 * @returns {boolean}
 */
function checkAllowedProperties(object, allowedProperties) {
  if (typeof object !== 'object' || Array.isArray(object) || object === null) {
    return false;
  }

  return !Object.keys(object).some(propertyName => allowedProperties.indexOf(propertyName) === -1);
}

/**
 * @param {string[]} typeAllowsChildren
 * @param {StructuredFieldSpecification[][]} fields
 * @param {number} maxDepth : depth of the fields; counting starts at 1
 * @throws InternalError
 */
function curateStructuredFields(typeAllowsChildren, fields, maxDepth) {
  var
    i,
    structuredFields = {
      children: {},
      root: true
    };

  for (i = 1; i <= maxDepth; i++) {
    if (!fields.hasOwnProperty(i)) {
      throw new InternalError('All levels of an object have to be defined in the specification.');
    }

    fields[i].forEach(field => {
      var
        parent,
        childKey = field.path[field.path.length - 1];

      parent = getParent(structuredFields, field.path);

      if (!parent.root && typeAllowsChildren.indexOf(parent.type) === -1) {
        throw new InternalError(`The field type ${parent.type} is not allowed to have children fields.`);
      }

      if (!parent.hasOwnProperty('children')) {
        parent.children = {};
      }

      parent.children[childKey] = field;
    });
  }

  return structuredFields;
}

/**
 * @param {StructuredFieldSpecification} structuredFields
 * @param {string[]}fieldPath
 * @returns {StructuredFieldSpecification}
 */
function getParent(structuredFields, fieldPath) {
  var
    i,
    pointer = structuredFields;

  if (fieldPath.length === 1) {
    return structuredFields;
  }

  for (i = 0; i < fieldPath.length - 1; i++) {
    if (!pointer.children.hasOwnProperty(fieldPath[i])) {
      throw new InternalError(`The parent field of the field "${fieldPath.join('.')}" is not defined.`);
    }

    pointer = pointer.children[fieldPath[i]];
  }

  return pointer;
}
/**
 * @param {string} errorMessage
 * @param {boolean} doNotThrow
 * @param {string[]} errors
 */
function throwOrStoreError(errorMessage, doNotThrow, errors) {
  if (!doNotThrow) {
    throw new InternalError(errorMessage);
  }
  errors.push(errorMessage);
}

/**
 * @param {string|string[]} context
 * @param {string[]|{documentScope:string[], fieldScope: {children: ...*}}} errorHolder
 * @param {string} message
 * @param {boolean} structured
 */
function manageErrorMessage(context, errorHolder, message, structured) {
  var
    i,
    pointer;

  if (structured) {
    if (context === 'document') {
      if (!errorHolder.documentScope) {
        errorHolder.documentScope = [];
      }

      errorHolder.documentScope.push(message);
    }
    else {
      if (!errorHolder.fieldScope) {
        errorHolder.fieldScope = {};
      }

      pointer = errorHolder.fieldScope;

      for (i = 0; i < context.length; i++) {
        if (!pointer.children) {
          pointer.children = {};
        }

        if (!pointer.children.hasOwnProperty(context[i])) {
          pointer.children[context[i]] = {};
        }
        pointer = pointer.children[context[i]];
      }

      if (!pointer.hasOwnProperty('messages')) {
        pointer.messages = [];
      }

      pointer.messages.push(message);
    }
  }
  else if (context === 'document') {
    throw new BadRequestError(`Document: ${message}`);
  }
  else {
    throw new BadRequestError(`Field ${context.join('.')}: ${message}`);
  }
}

/**
 * Retrieve the plugins list from the database and returns it,
 * along with their configuration
 *
 * @param kuzzle
 * @returns {Promise}
 */
function getValidationConfiguration(kuzzle) {

  return kuzzle.internalEngine
    .search('validations', false, 0, 1000)
    .then(result => {
      var
        validation = {};

      if (result.hits.length > 0) {
        result.hits.forEach(p => {
          if (!validation[p._source.index]) {
            validation[p._source.index] = {};
          }
          validation[p._source.index][p._source.collection] = p._source.validation;
        });
      }
      else if (kuzzle.config.validation) {
        // We can't wait prepareDb as it runs outside of the rest of the start
        validation = kuzzle.config.validation;
      }

      return Promise.resolve(validation);
    });
}

module.exports = Validation;<|MERGE_RESOLUTION|>--- conflicted
+++ resolved
@@ -166,17 +166,6 @@
       validation: validation
     };
   })
-<<<<<<< HEAD
-  .then(validationObject => {
-    if (!verbose) {
-      // When not verbose, we throw if the document does not validate
-      // We only modify the requestObject if the validation succeeds
-      requestObject.data.body = this.recurseApplyDefault(requestObject.data.body, collectionSpec.fields.children);
-      return requestObject;
-    }
-    return validationObject;
-  });
-=======
     .then(validationObject => {
       if (!verbose) {
         // We only modify the requestObject if the validation succeeds
@@ -189,7 +178,6 @@
 
       return validationObject;
     });
->>>>>>> 37ffb569
 };
 
 /**
