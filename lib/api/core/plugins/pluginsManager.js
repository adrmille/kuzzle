var
  GatewayTimeoutError = require('kuzzle-common-objects').Errors.gatewayTimeoutError,
  PluginImplementationError = require('kuzzle-common-objects').Errors.pluginImplementationError,
  PluginContext = require('./pluginContext'),
  PrivilegedPluginContext = require('./privilegedPluginContext'),
  async = require('async'),
  path = require('path'),
  Promise = require('bluebird'),
  _ = require('lodash'),
  CircularList = require('easy-circular-list'),
  pm2 = require('pm2'),
  pm2Promise = null,
  workerPrefix = 'kpw:';

/*
 We use the console to display information, as there may be no logger plugin available while installing/launching
 plugins
 */

/*eslint-disable no-console */

/**
 * @param kuzzle
 * @constructor
 */
function PluginsManager (kuzzle) {
  this.kuzzle = kuzzle;
  this.plugins = {};
  this.pipes = {};
  this.controllers = {};
  this.routes = [];
  this.workers = {};
  this.config = kuzzle.config.plugins;
  this.silent = false;

  /**
   * Initialize configured plugin in config/defaultPlugins.json and config/customPlugins.json
   *
   * @param {Object} [options]
   * @returns {Promise}
   */
  this.init = function pluginInit (options) {
    this.silent = options && options.silent;

    return getPluginsList(kuzzle)
      .then(plugins => {
        this.plugins = plugins;
        loadPlugins(this.plugins);
      });
  };

  /**
   * Attach events hooks and pipes given by plugins
   */
  this.run = function pluginRun () {
    var
      pluginsWorker;

    pluginsWorker = _.pickBy(this.plugins, plugin => plugin.config.threads !== undefined);

    if (Object.keys(pluginsWorker).length > 0) {
      pm2Promise = pm2Init(this.workers, pluginsWorker, this.kuzzle.config);
    }

    return new Promise((resolve, reject) => {
      async.forEachOf(this.plugins, (plugin, pluginName, callback) => {
        var
          pipeWarnTime = this.config.common.pipeWarnTime,
          pipeTimeout = this.config.common.pipeTimeout;

        if (!plugin.activated) {
          this.silent || console.log('Plugin', pluginName, 'deactivated. Skipping...');
          callback();
          return true;
        }

        if (plugin.config.threads) {
          initWorkers(plugin, pluginName).then(() => callback());

          return true;
        }

        plugin.object.init(
          plugin.config,
          plugin.config.privileged ? new PrivilegedPluginContext(kuzzle) : new PluginContext(kuzzle)
        );

        if (plugin.object.hooks) {
          initHooks(plugin, kuzzle);
        }

        if (plugin.object.pipes) {
          initPipes.call(this, this.pipes, plugin, pipeWarnTime, pipeTimeout);
        }

        if (plugin.object.controllers) {
          initControllers(this.controllers, this.routes, plugin, pluginName);
        }

        if (plugin.object.scope) {
          injectScope(plugin.object.scope, kuzzle.passport);
        }

        this.silent || console.log('Plugin', pluginName, 'started');
        callback();
      }, (err) => {
        if (err) {
          return reject(err);
        }
        resolve({});
      });
    });
  };

  /**
   * Trigger an event for emit event and chain pipes
   *
   * @param event
   * @param data
   * @returns {Promise}
   */
  this.trigger = function pluginTrigger (event, data) {
    return triggerPipes.call(this, event, data)
      .then(modifiedData => {
        // Execute in parallel Hook and Worker because we don't have to wait or execute in a particular order
        return new Promise((resolve, reject) => {
          async.parallel([
            callback => triggerWorkers.call(this, event, modifiedData).asCallback(callback),
            callback => triggerHooks.call(this, event, modifiedData).asCallback(callback)
          ], err => {
            if (err) {
              return reject(err);
            }

            resolve(modifiedData);
          });
        });
      });
  };

 /**
   * Inject plugin controllers within funnel Controller
   */
  this.injectControllers = function pluginInjectControllers () {
    _.forEach(this.controllers, (controller, name) => {
      kuzzle.funnel.controllers[name] = controller();
    });
  };
}


/**
 * Start the plugin worker with its configuration with PM2 when the connection is done
 *
 * @param {Object} plugin
 * @param {String} pluginName
 */
function initWorkers (plugin, pluginName) {
  return pm2Promise
    .then(() => {
      var pm2StartPromise = Promise.promisify(pm2.start);

      return pm2StartPromise({
        name: workerPrefix + pluginName,
        script: path.join(__dirname, 'pluginsWorkerWrapper.js'),
        'exec_mode': 'cluster',
        instances: plugin.config.threads,
        'kill_timeout': plugin.config.killTimeout || 6000,
        'max_memory_restart': plugin.config.maxMemoryRestart || '100M',
        watch: false
      });
    })
    .catch(err => {
      if (err) {
        return Promise.reject(new Error('Error with plugin', pluginName, err));
      }
    });
}

/**
 * Initialize the PM2 connection, create the communication bus and listen event.
 * When a worker is started, he sends the event "ready"
 *   Then, we send to this worker its configuration in order to let it initialize
 * When a worker is initialized, he sends the event "initialized"
 *   Then, we add it to the object `workers` with its PM2 id and attached events
 * When a worker is stopped (kill, crash, etc), we catch it with "process:event"
 *   Then, we remove the PM2 id from the list and clean the object `workers` if there is no more process in this cluster
 *
 * @param {Object} workers - contains all cluster name, that contains all PM2 ids and events
 * @param {Object} pluginsWorker - contains all plugin worker defined by user with config
 * @param {Object} kuzzleConfig - Kuzzle configuration, used to construct a plugin context for workers plugins
 * @returns {Promise}
 */
function pm2Init (workers, pluginsWorker, kuzzleConfig) {
  return Promise.fromNode(callback => pm2.connect(callback))
    .then(() => Promise.fromNode(callback => pm2.list(callback)))
    .then(list => {
      var
        names = list
          .filter(process => process.name.indexOf(workerPrefix) !== -1)
          .map(process => process.pm_id);

      return Promise.fromNode(asyncCB => async.each(names, (name, callback) => {
        pm2.delete(name, err => callback(err));
      }, err => asyncCB(err)));
    })
    .then(() => Promise.fromNode(callback => pm2.launchBus(callback)))
    .then(bus => {
      bus.on('ready', packet => {
        var pluginName = packet.process.name.replace(workerPrefix, '');

        if (!pluginsWorker[pluginName] || !pluginsWorker[pluginName].config) {
          return false;
        }

        pm2.sendDataToProcessId(packet.process.pm_id, {
          topic: 'initialize',
          data: {
            config: pluginsWorker[pluginName].config,
            path: pluginsWorker[pluginName].path,
            kuzzleConfig
          }
        }, (err) => {
          if (err) {
            console.error(`Error while sending data to plugin ${pluginName}: ${err}`);
          }
        });
      });


      bus.on('initialized', packet => {
        if (!workers[packet.process.name]) {
          workers[packet.process.name] = {pmIds: new CircularList(), events: []};
        }

        if (workers[packet.process.name].events.length === 0) {
          workers[packet.process.name].events = packet.data.events;
        }

        workers[packet.process.name].pmIds.add(packet.process.pm_id);
      });

      bus.on('process:event', packet => {
        if (packet.event) {
          if (packet.event === 'exit') {
            if (workers[packet.process.name]) {
              workers[packet.process.name].pmIds.remove(packet.process.pm_id);

              // /!\ We remove it only once from workers, exit event is received twice
              if (workers[packet.process.name].pmIds && workers[packet.process.name].pmIds.getSize() === 0) {
                delete workers[packet.process.name];
              }
            }
          }
        }
      });

      return Promise.resolve();
    })
    .catch(err => Promise.reject('Error with PM2', err));
}

function initPipes (pipes, plugin, pipeWarnTime, pipeTimeout) {
  if (plugin.config && plugin.config.pipeWarnTime !== undefined) {
    pipeWarnTime = plugin.config.pipeWarnTime;
  }
  if (plugin.config && plugin.config.pipeTimeout !== undefined) {
    pipeTimeout = plugin.config.pipeTimeout;
  }

  _.forEach(plugin.object.pipes, (fn, pipe) => {
    if (Array.isArray(fn)) {
      fn
        .filter(target => typeof plugin.object[target] === 'function')
        .forEach(func => registerPipe.call(this, pipes, plugin, pipeWarnTime, pipeTimeout, pipe, func));
    }
    else if (typeof plugin.object[fn] === 'function') {
      registerPipe.call(this, pipes, plugin, pipeWarnTime, pipeTimeout, pipe, fn);
    }
  });
}

function initHooks (plugin, kuzzle) {
  _.forEach(plugin.object.hooks, (fn, event) => {
    if (Array.isArray(fn)) {
      fn
        .filter(target => typeof plugin.object[target] === 'function')
        .forEach(func => registerHook(kuzzle, plugin, event, func));
    }
    else if (typeof plugin.object[fn] === 'function') {
      registerHook(kuzzle, plugin, event, fn);
    }
  });
}

function initControllers (controllers, routes, plugin, pluginName) {
  _.forEach(plugin.object.controllers, (controller, controllerName) => {
    if (plugin.object[controller]) {
      controllers[pluginName + '/' + controllerName] = plugin.object[controller].bind(plugin.object);
    }
  });

  if (plugin.object.routes) {
    plugin.object.routes.forEach(route => {
      route.url = '/' + pluginName + route.url;
      route.controller = pluginName + '/' + route.controller;
      routes.push(route);
    });
  }
}

/**
 * Emit event
 *
 * @this PluginsManager
 * @param event
 * @param data
 * @returns {Promise}
 */
function triggerHooks(event, data) {
  this.kuzzle.emit(event, data);

  return Promise.resolve(data);
}

/**
 * Chain call all attached functions plugins on the specific event
 *
 * @this PluginsManager
 * @param event
 * @param data
 * @returns {Promise}
 */
function triggerPipes(event, data) {
  var
    preparedPipes = [],
    wildcardEvent = getWildcardEvent(event);

  if (this.pipes && this.pipes[event] && this.pipes[event].length) {
    preparedPipes = this.pipes[event];
  }

  if (wildcardEvent && this.pipes && this.pipes[wildcardEvent] && this.pipes[wildcardEvent].length) {
    preparedPipes = preparedPipes.concat(this.pipes[wildcardEvent]);
  }

  if (preparedPipes.length === 0) {
    return Promise.resolve(data);
  }

  return new Promise((resolve, reject) => {
    async.waterfall([callback => callback(null, data)].concat(preparedPipes), (error, result) => {
      if (error) {
        return reject(error);
      }

      resolve(result);
    });
  });
}

/**
 * For a specific event, return the corresponding wildcard
 * @example
 *  getWildcardEvent('data:create') // return 'data:*'
 * @param {String} event
 * @returns {String|Boolean} wildcard event
 */
function getWildcardEvent (event) {
  var indexDelimiter = event.indexOf(':');
  if (indexDelimiter !== 1) {
    return event.substring(0, indexDelimiter+1) + '*';
  }

  return false;
}

/**
 * Send the event to next workers for each cluster that have defined the event
 *
 * @this PluginsManager
 * @param {String} event
 * @param {Object} data
 * @returns {Promise}
 */
function triggerWorkers(event, data) {
  var
    wildcardEvent = getWildcardEvent(event);

  if (Object.keys(this.workers).length === 0) {
    return Promise.resolve(data);
  }

  return new Promise((resolve, reject) => {
    async.forEachOf(this.workers, (worker, workerName, callback) => {
      var pmId;

      if (worker.events.indexOf(event) === -1 && worker.events.indexOf(wildcardEvent) === -1) {
        return callback();
      }

      pmId = worker.pmIds.getNext();
      pm2.sendDataToProcessId(pmId, {
        topic: 'trigger',
        data: {
          event: event,
          message: data
        },
        id: pmId
      }, (err, res) => {
        callback(err, res);
      });
    }, (err) => {
      if (err) {
        return reject(err);
      }

      resolve(data);
    });
  });
}

/**
 * Retrieve the plugins list from the database and returns it,
 * along with their configuration
 *
 * @param kuzzle
 * @returns {Promise}
 */
function getPluginsList(kuzzle) {
  var
    plugins = {};

  return kuzzle.internalEngine
    .search('plugins')
    .then(result => {
      result.hits.forEach(p => {
        plugins[p._id] = p._source;
      });

      return plugins;
    });
}

/**
 * Loads installed plugins in memory
 *
 * @param plugins - list of installed plugins to load
 */
function loadPlugins(plugins) {
  _.forEach(plugins, (plugin, name) => {
    try {
      if (!plugin.path) {
        plugin.object = new (require(name))();
      } else {
        plugin.object = new (require(plugin.path))();
      }
    }
    catch(e) {
      console.error(`ERROR: Unable to load plugin ${name}: ${e}`);
      delete plugins[name];
    }
  });
}

/**
 * Register a pipe function on an event
 * @param {Array} pipes - list of registered pipes
 * @param {object} plugin
 * @param {number} warnDelay - delay before a warning is issued
 * @param {number} timeoutDelay - delay after which the function is timed out
 * @param {string} event name
 * @param {function} fn - function to attach
 */
function registerPipe(pipes, plugin, warnDelay, timeoutDelay, event, fn) {
  if (!pipes[event]) {
    pipes[event] = [];
  }

  pipes[event].push((data, callback) => {
    var
      pipeWarnTimer,
      pipeTimeoutTimer;

    if (warnDelay) {
      pipeWarnTimer = setTimeout(() => {
        this.trigger('log:warn', `Pipe plugin ${plugin.name} exceeded ${warnDelay}ms to execute.`);
      }, warnDelay);
    }

    if (timeoutDelay) {
      pipeTimeoutTimer = setTimeout(() => {
        var errorMsg = `Timeout error. Pipe plugin ${plugin.name} exceeded ${timeoutDelay}ms to execute. Aborting pipe`;
        this.trigger('log:error', errorMsg);

        callback(new GatewayTimeoutError(errorMsg));
      }, timeoutDelay);
    }

<<<<<<< HEAD
    try {
      plugin.object[fn](data, function (err, object) {
        if (pipeWarnTimer !== undefined) {
          clearTimeout(pipeWarnTimer);
        }
        if (pipeTimeoutTimer !== undefined) {
          clearTimeout(pipeTimeoutTimer);
        }
=======
    plugin.object[fn](data, (err, object) => {
      if (pipeWarnTimer !== undefined) {
        clearTimeout(pipeWarnTimer);
      }
      if (pipeTimeoutTimer !== undefined) {
        clearTimeout(pipeTimeoutTimer);
      }
>>>>>>> 69a3c50c

        callback(err, object);
      });
    }
    catch (error) {
      throw new PluginImplementationError(error);
    }
  });
}

/**
 * Register a listener function on an event
 *
 * @param {object} kuzzle instance
 * @param {object} plugin
 * @param {string} event
 * @param {function} fn - function to attach
 */
function registerHook(kuzzle, plugin, event, fn) {
<<<<<<< HEAD
  kuzzle.on(event, function (message) {
    try {
      plugin.object[fn](message, event);
    }
    catch (error) {
      throw new PluginImplementationError(error);
    }
=======
  kuzzle.on(event, (message) => {
    plugin.object[fn](message, event);
>>>>>>> 69a3c50c
  });
}


/**
 * Injects a plugin's declared scopes into the Kuzzle passport wrapper
 *
 * @param {Object} scope to inject, in the following format: {strategy: [scope, fields}, ...}
 * @param {Object} passport wrapper object
 */
function injectScope(scope, passport) {
  Object.keys(scope).forEach(strategy => {
    // enforcing scope format
    if (typeof strategy === 'string' && Array.isArray(scope[strategy])) {
      passport.injectScope(strategy, scope[strategy]);
    }
  });
}

module.exports = PluginsManager;

/*eslint-enable no-console */<|MERGE_RESOLUTION|>--- conflicted
+++ resolved
@@ -497,27 +497,17 @@
       }, timeoutDelay);
     }
 
-<<<<<<< HEAD
     try {
-      plugin.object[fn](data, function (err, object) {
-        if (pipeWarnTimer !== undefined) {
-          clearTimeout(pipeWarnTimer);
-        }
-        if (pipeTimeoutTimer !== undefined) {
-          clearTimeout(pipeTimeoutTimer);
-        }
-=======
-    plugin.object[fn](data, (err, object) => {
-      if (pipeWarnTimer !== undefined) {
-        clearTimeout(pipeWarnTimer);
-      }
-      if (pipeTimeoutTimer !== undefined) {
-        clearTimeout(pipeTimeoutTimer);
-      }
->>>>>>> 69a3c50c
-
-        callback(err, object);
-      });
+		plugin.object[fn](data, (err, object) => {
+		  if (pipeWarnTimer !== undefined) {
+		    clearTimeout(pipeWarnTimer);
+		  }
+		  if (pipeTimeoutTimer !== undefined) {
+		    clearTimeout(pipeTimeoutTimer);
+		  }
+
+		  callback(err, object);
+		});
     }
     catch (error) {
       throw new PluginImplementationError(error);
@@ -534,18 +524,13 @@
  * @param {function} fn - function to attach
  */
 function registerHook(kuzzle, plugin, event, fn) {
-<<<<<<< HEAD
-  kuzzle.on(event, function (message) {
+  kuzzle.on(event, (message) => {
     try {
       plugin.object[fn](message, event);
     }
     catch (error) {
       throw new PluginImplementationError(error);
     }
-=======
-  kuzzle.on(event, (message) => {
-    plugin.object[fn](message, event);
->>>>>>> 69a3c50c
   });
 }
 
