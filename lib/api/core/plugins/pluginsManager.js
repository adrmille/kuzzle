--- conflicted
+++ resolved
@@ -105,19 +105,6 @@
           pipeWarnTime = this.config.common.pipeWarnTime,
           pipeTimeout = this.config.common.pipeTimeout;
 
-<<<<<<< HEAD
-        if (!plugin.activated) {
-          this.silent || console.log('Plugin', pluginName, 'deactivated. Skipping...'); // eslint-disable-line no-console
-          callback();
-          return true;
-        }
-
-        if (!plugin.name) {
-          plugin.name = pluginName;
-        }
-
-=======
->>>>>>> d0f37468
         if (plugin.config.threads) {
           debug('[%s] starting worker with %d treads', pluginName, plugin.config.threads);
 
@@ -439,7 +426,6 @@
           return false;
         }
 
-
         route.url = '/' + pluginName + route.url;
         route.controller = pluginName + '/' + route.controller;
 
@@ -565,12 +551,6 @@
  *
  * @param plugins - list of installed plugins to load
  */
-<<<<<<< HEAD
-function loadPlugins(plugins) {
-  debug('loading plugins:\n%O', plugins);
-
-  _.forEach(plugins, (plugin, name) => {
-=======
 function loadPlugins(config, rootPath) {
   const pluginsDir = path.resolve(path.join(rootPath, 'plugins/enabled'));
   let loadedPlugins = {};
@@ -581,11 +561,12 @@
       return elStat.isDirectory();
     });
 
+  debug('loading plugins:\n%O', pluginList);
+
   pluginList.forEach((pluginDirName) => {
     const pluginPath = path.resolve(pluginsDir, pluginDirName);
     let plugin = null;
 
->>>>>>> d0f37468
     try {
       if (fs.existsSync(path.resolve(pluginPath, 'package.json'))) {
         plugin = loadPluginFromPackageJson(path.resolve(pluginsDir, pluginDirName), config);
@@ -606,6 +587,8 @@
 function loadPluginFromPackageJson(pluginPath, config) {
   const packageJson = require(path.resolve(pluginPath, 'package.json'));
   const PluginClass = require(pluginPath);
+
+  debug('[%s] loading plugin from package.json file in directory "%s"', packageJson.name, pluginPath);
 
   return {
     name: packageJson.name,
@@ -618,6 +601,8 @@
 function loadPluginFromDirectory(pluginPath, config) {
   const PluginClass = require(pluginPath);
   const pluginName = path.basename(pluginPath);
+
+  debug('[%s] loading plugin from directory "%s"', pluginName, pluginPath);
 
   return {
     name: pluginName,
