var
  _ = require('lodash'),
  q = require('q'),
  ResponseObject = require('./models/responseObject'),
  RequestObject = require('./models/requestObject'),
  async = require('async');

/**
 * This internal service can either be invoked directly by
 * Kuzzle internal components, or through the internal
 * broker. This second way of communication is used
 * by workers to notify rooms about their work.
 */
module.exports = function NotifierController (kuzzle) {
  this.init = function () {
    kuzzle.services.list.broker.listen(kuzzle.config.queues.coreNotifierTaskQueue, workerNotification.bind(kuzzle));
  };

  /**
   * Notify rooms with a data object. Invoked directly by kuzzle
   * core components
   *
   * @param rooms
   * @param {Object} response
   * @returns {boolean}
   */
  this.notify = function (rooms, response) {
    if (!rooms) {
      return false;
    }

    if (!Array.isArray(rooms)) {
      rooms = [rooms];
    }

    async.each(rooms, function (roomName) {
      send.call(kuzzle, roomName, response);
    });
  };

  /**
   * Notify subscribed users with a realtime message
   *
   * @param requestObject
   */
  this.publish = function (requestObject) {
    var
      deferred = q.defer(),
      response = new ResponseObject(requestObject, {_source: requestObject.data.body});

    kuzzle.dsl.testFilters(response)
      .then(rooms => {
        if (!_.isEmpty(rooms)) {
          if (response.controller === 'write') {
            if (response.action === 'publish') {
              response.state = 'done';
            }
<<<<<<< HEAD
            else if (response.action === 'create' || response.action === 'createOrReplace') {
=======
            else if (response.action === 'create' || response.action === 'createOrUpdate' || response.action === 'replace') {
>>>>>>> bbf0a3e7
              /*
               since we have the complete document, we use the cache to avoid performing another testFilter when
               notifying about document creations
               */
              kuzzle.services.list.notificationCache.add(response.requestId, rooms)
                .then(() => kuzzle.services.list.notificationCache.expire(response.requestId, 10));
            }
          }

          this.notify(rooms, response.toJson());
        }
        deferred.resolve(response);
      })
      .catch(error => deferred.reject(error));

    return deferred.promise;
  };
};

/**
 * Notify by broadcasting the message data on all corresponding channels
 *
 * @param {String} room
 * @param {object} responseObject
 */
function send (room, responseObject) {
  this.hotelClerk.getChannels(room, responseObject).forEach(channel => {
    this.pluginsManager.trigger('protocol:broadcast', {channel, payload: responseObject});
    this.services.list.mqBroker.addExchange(channel, responseObject);
  });
}

/**
 * Listens to the internal broker for notification messages from workers.
 * Notify rooms on a document creation/update/deletion
 *
 * @param {Object} serializedResponseObject
 */
function workerNotification (serializedResponseObject) {
  var responseObject = ResponseObject.prototype.unserialize(serializedResponseObject);
  var action = {
    create: notifyDocumentCreate,
    createOrReplace: (responseObject.data && responseObject.data.created) ? notifyDocumentCreate : notifyDocumentUpdate,
    update: notifyDocumentUpdate,
    replace: notifyDocumentReplace,
    delete: notifyDocumentDelete,
    deleteByQuery: notifyDocumentDelete
  };

  if (action[responseObject.action]) {
    action[responseObject.action].call(this, responseObject)
      .catch(function (error) {
        this.pluginsManager.trigger('log:error', error);
      }.bind(this));
  }
}

/**
 * Notify rooms that a newly created document entered their scope
 *
 * @param {ResponseObject} responseObject object describing the response from writeEngine
 * @return {Promise} number of notified rooms
 */
function notifyDocumentCreate (responseObject) {
  var
    deferred = q.defer();

  this.services.list.notificationCache.search(responseObject.requestId)
    .then(rooms => {
      var response = responseObject.toJson();
      response.action = 'create';
      response.scope = 'in';
      this.notifier.notify(rooms, response);
      return this.services.list.notificationCache.add(responseObject.data.body._id, rooms);
    })
    .then(() => deferred.resolve({}))
    .catch(error => deferred.reject(error));

  return deferred.promise;
}

/**
 * Notify rooms that, either :
 *    - an updated document is now in their scope
 *    - a document they listened to left their scope
 *
 * @param {ResponseObject} responseObject object describing the document response from writeEngine
 * @return {Promise} number of notified rooms
 */
function notifyDocumentReplace (responseObject) {
  var
    matchedRooms,
    deferred = q.defer();

  this.services.list.notificationCache.search(responseObject.requestId)
    .then((rooms) => {
      var jsonResponseObject;
      matchedRooms = rooms;
      jsonResponseObject = responseObject.toJson();
      jsonResponseObject.scope = 'in';
      jsonResponseObject.action = 'update';

      this.notifier.notify(matchedRooms, jsonResponseObject);

      return this.services.list.notificationCache.search(responseObject.data.body._id);
    })
    .then((cachedRooms) => {
      var
        stopListening = _.difference(cachedRooms, matchedRooms),
        leftScopeResponse = responseObject.toJson(['body', '_source']);
      leftScopeResponse.scope = 'out';
      leftScopeResponse.action = 'update';

      this.notifier.notify(stopListening, leftScopeResponse);

      return this.services.list.notificationCache.remove(responseObject.data.body._id, stopListening);
    })
    .then(() => {
      return this.services.list.notificationCache.add(responseObject.data.body._id, matchedRooms);
    })
    .then(() => {
      deferred.resolve({});
    })
    .catch((error) => {
      deferred.reject(error);
    });

  return deferred.promise;
}

/**
 * Notify rooms that, either :
 *    - an updated document is now in their scope
 *    - a document they listened to left their scope
 *
 * @param {ResponseObject} responseObject object describing the document response from writeEngine
 * @return {Promise} number of notified rooms
 */
function notifyDocumentUpdate (responseObject) {
  var
    matchedRooms,
    updateResponseObject,
    request,
    deferred = q.defer();

  request = {
    action: 'update',
    controller: 'write',
    collection: responseObject.collection,
    index: responseObject.index,
    _id: responseObject.data.body._id,
    requestId: responseObject.requestId,
    metadata: responseObject.metadata
  };

  this.services.list.readEngine.get(new RequestObject(request))
    .then((result) => {
      updateResponseObject = result;
      updateResponseObject.scope = 'in';
      return this.dsl.testFilters(updateResponseObject);
    })
    .then((rooms) => {
      matchedRooms = rooms;
      this.notifier.notify(matchedRooms, updateResponseObject.toJson());

      return this.services.list.notificationCache.search(responseObject.data.body._id);
    })
    .then((cachedRooms) => {
      var
        stopListening = _.difference(cachedRooms, matchedRooms),
        leftScopeResponse = updateResponseObject.toJson(['body', '_source']);
      leftScopeResponse.scope = 'out';
      this.notifier.notify(stopListening, leftScopeResponse);

      return this.services.list.notificationCache.remove(updateResponseObject.data.body._id, stopListening);
    })
    .then(() => {
      return this.services.list.notificationCache.add(updateResponseObject.data.body._id, matchedRooms);
    })
    .then(() => {
      deferred.resolve({});
    })
    .catch((error) => {
      deferred.reject(error);
    });

  return deferred.promise;
}

/**
 * Notify rooms that a document they listened to has been deleted
 *
 * @param {ResponseObject} responseObject object containing the document ID (or an array of IDs)
 * @return {Promise} number of notified rooms
 */
function notifyDocumentDelete (responseObject) {
  var
    deferred = q.defer(),
    idList = [],
    self = this;

  if (responseObject.action === 'deleteByQuery') {
    idList = responseObject.data.body.ids;
    responseObject.action = 'delete';
  }
  else if (responseObject.data.body._id) {
    idList = [responseObject.data.body._id];
  }

  responseObject.scope = 'out';

  async.each(idList, function (id, callback) {
    self.services.list.notificationCache.search(id)
      .then(function (cachedRooms) {
        responseObject.data.body._id = id;
        self.notifier.notify(cachedRooms, responseObject.toJson(['body']));

        return self.services.list.notificationCache.remove(id);
      })
      .then(function () {
        callback();
      })
      .catch(function (error) {
        callback(error);
      });
  }, function (error) {
    if (error) {
      deferred.reject(error);
      return false;
    }
    deferred.resolve({});
  });

  return deferred.promise;
}<|MERGE_RESOLUTION|>--- conflicted
+++ resolved
@@ -55,11 +55,7 @@
             if (response.action === 'publish') {
               response.state = 'done';
             }
-<<<<<<< HEAD
-            else if (response.action === 'create' || response.action === 'createOrReplace') {
-=======
-            else if (response.action === 'create' || response.action === 'createOrUpdate' || response.action === 'replace') {
->>>>>>> bbf0a3e7
+            else if (response.action === 'create' || response.action === 'createOrReplace' || response.action === 'replace') {
               /*
                since we have the complete document, we use the cache to avoid performing another testFilter when
                notifying about document creations
