--- conflicted
+++ resolved
@@ -72,12 +72,7 @@
         addRoomForCustomer.call(this, connection.id, requestObject.requestId, roomId);
         this.rooms[roomId].count++;
 
-<<<<<<< HEAD
-        kuzzle.emit('addsub:stop', requestObject);
         deferred.resolve(new RealTimeResponseObject(roomId, requestObject));
-=======
-        deferred.resolve(new RealTimeResponseObject(roomId, requestObject.requestId));
->>>>>>> d2a79edc
       }.bind(this))
       .catch(function (error) {
         deferred.reject(error);
