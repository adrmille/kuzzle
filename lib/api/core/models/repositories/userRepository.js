--- conflicted
+++ resolved
@@ -1,22 +1,10 @@
-<<<<<<< HEAD
 var
   _ = require('lodash'),
   Promise = require('bluebird'),
   uuid = require('node-uuid'),
   User = require('../security/user'),
   Repository = require('./repository'),
-  InternalError = require('kuzzle-common-objects').Errors.internalError;
-=======
-module.exports = function (kuzzle) {
-  var
-    _ = require('lodash'),
-    q = require('q'),
-    uuid = require('node-uuid'),
-    User = require('../security/user'),
-    Repository = require('./repository'),
-    NotFoundError = require('kuzzle-common-objects').Errors.notFoundError;
-
->>>>>>> 7a6b621e
+  NotFoundError = require('kuzzle-common-objects').Errors.notFoundError;
 
 module.exports = function (kuzzle) {
   function UserRepository (opts) {
@@ -106,21 +94,15 @@
       user.profilesIds = ['default'];
     }
 
-<<<<<<< HEAD
-    return kuzzle.repositories.profile.loadProfile(user.profileId)
-      .then(profile => {
-        if (!profile) {
-          return Promise.reject(new InternalError('Could not find profile: ' + user.profileId));
-=======
     return kuzzle.repositories.profile.loadProfiles(user.profilesIds)
       .then(profiles => {
-        var profilesIds = profiles.map(profile => profile._id),
+        var
+          profilesIds = profiles.map(profile => profile._id),
           profilesNotFound = _.difference(user.profilesIds, profilesIds);
 
         // Fail if not all roles are found
         if (profilesNotFound.length) {
-          return q.reject(new NotFoundError(`Unable to hydrate the user ${data._id}. The following profiles don't exist: ${profilesNotFound}`));
->>>>>>> 7a6b621e
+          return Promise.reject(new NotFoundError(`Unable to hydrate the user ${data._id}. The following profiles don't exist: ${profilesNotFound}`));
         }
 
         return user;
