var
  _ = require('lodash'),
  Promise = require('bluebird'),
  Profile = require('../security/profile'),
  BadRequestError = require('kuzzle-common-objects').Errors.badRequestError,
  ForbiddenError = require('kuzzle-common-objects').Errors.forbiddenError,
  NotFoundError = require('kuzzle-common-objects').Errors.notFoundError,
  Repository = require('./repository');

<<<<<<< HEAD
module.exports = function (kuzzle) {
  var extractRoleIds = function (policies) {
    return policies.map(policy => {
      if (typeof policy === 'string') {
        return policy;
=======
  var extractRoleIds = policiesOrRoles => {
    return policiesOrRoles.map(element => {
      if (element.roleId) {
        return element.roleId;
>>>>>>> 7a6b621e
      }
      return element._id;
    });
  };

  function ProfileRepository () {
    this.profiles = {};
  }

  ProfileRepository.prototype = new Repository(kuzzle, {
    index: kuzzle.config.internalIndex,
    collection: 'profiles',
    ObjectConstructor: Profile,
    cacheEngine: kuzzle.services.list.userCache
  });

  /**
   * Loads a Profile object given its id.
   *
   * @param {string} profileId
   * @returns {Promise} Resolves to the matching Profile object if found, null if not.
   */
  ProfileRepository.prototype.loadProfile = function (profileId) {
    if (!profileId) {
      return Promise.reject(new BadRequestError('Missing profileId'));
    }

    if (typeof profileId !== 'string') {
      return Promise.reject(new BadRequestError('A profileId must be provided'));
    }

    return this.load(profileId)
      .then(result => {
        if (result) {
          return result;
        }

        // no profile found
        return null;
      });
  };

  /**
   * Loads a Profile object given its id.
   *
   * @param {array} Array of profiles ids
   * @returns {Promise} Resolves to the matching Profile object if found, null if not.
   */
  ProfileRepository.prototype.loadProfiles = function (profilesIds) {
    var promises = [];

    if (!profilesIds) {
      return q.reject(new BadRequestError('Missing profilesIds'));
    }

    if (!_.isArray(profilesIds)) {
      return q.reject(new BadRequestError('An array of strings must be provided as profilesIds'));
    }

    if (profilesIds.length === 0) {
      return q([]);
    }

    profilesIds.forEach(profileId => {
      if (typeof profileId !== 'string') {
        return q.reject(new BadRequestError('An array of strings must be provided as profilesIds'));
      }

      promises.push(this.load(profileId));
    });

    return q.all(promises)
      .then(results => {
        var profiles = [];
        results.forEach(profile => {
          if (profile !== null) {
            this.profiles[profile._id] = profile;
            profiles.push(profile);
          }
        });
        return q(profiles);
      });
  };

  /**
   * Builds a Profile object from a RequestObject
   * @param {RequestObject} requestObject
   * @returns Promise Resolves to the built Profile object.
   */
  ProfileRepository.prototype.buildProfileFromRequestObject = function (requestObject) {
    var profile = new Profile();

    if (!requestObject.data._id) {
      return Promise.reject(new BadRequestError('Missing profile id'));
    }
    _.assign(profile, requestObject.data.body);

    profile._id = requestObject.data._id;
<<<<<<< HEAD

    Object.keys(requestObject.data.body).forEach((key) => {
      if (key !== '_id') {
        profile[key] = requestObject.data.body[key];
      }
    });

    return Promise.resolve(profile);
=======
    return q(profile);
>>>>>>> 7a6b621e
  };

  /**
   *
   * @param roles array of role ids
   * @param from
   * @param offsetSize
   * @returns {Promise}
   */
  ProfileRepository.prototype.searchProfiles = function (roles, from, offsetSize) {
    var filter = {};

    if (roles && Array.isArray(roles) && roles.length) {
      filter.or = [];
      roles.forEach(roleId => {
        filter.or.push({terms: { 'policies.roleId': [ roleId ] }});
      });
    }

    return this.search(filter, from, offsetSize);
  };

  /**
   * Populates a Profile object with the values contained in the data object.
   *
   * @param {Profile} profile
   * @param {Object} data
   * @returns Promise Resolves to the hydrated Profile object.
   */
  ProfileRepository.prototype.hydrate = function (profile, data) {
    var 
      source, 
      policiesRoles;

    if (data._source) {
      source = data._source;
      delete data._index;
      delete data._type;
      delete data._version;
      delete data.found;
      delete data._source;
      Object.assign(data, source);
    }

    // force "default" role/policy if the profile does not have any role in it
    if (!profile.policies || profile.policies.length === 0) {
      profile.policies = [ {roleId: 'default'} ];
    }

    _.assignIn(profile, data);
    policiesRoles = extractRoleIds(profile.policies);

    return kuzzle.repositories.role.loadRoles(policiesRoles)
      .then(roles => {
        var rolesNotFound = _.difference(policiesRoles, extractRoleIds(roles));

        // Fail if not all roles are found
        if (rolesNotFound.length) {
<<<<<<< HEAD
          return Promise.reject(new NotFoundError(`Unable to hydrate the profile ${data._id}. The following roles don't exist: ${rolesNotFound}`));
=======
          return q.reject(new NotFoundError(`Unable to hydrate the profile ${data._id}. The following role(s) don't exist: ${rolesNotFound}`));
>>>>>>> 7a6b621e
        }

        return profile;
      });
  };

  /**
   * Given a Profile object, delete it from memory and database
   * @param {Profile} profile
   * @returns Promise
   */
  ProfileRepository.prototype.deleteProfile = function (profile) {
    var filter;

    if (!profile._id) {
      return Promise.reject(new BadRequestError('Missing profile id'));
    }

    if (['admin', 'default', 'anonymous'].indexOf(profile._id) > -1) {
      return Promise.reject(new BadRequestError(profile._id + ' is one of the basic profiles of Kuzzle, you cannot delete it, but you can edit it.'));
    }

    filter = {terms: { 'profiles': [ profile._id ] }};

    return kuzzle.repositories.user.search(filter, 0, 1, false)
      .then(response => {
        if (response.total > 0) {
          return Promise.reject(new ForbiddenError('The profile "' + profile._id + '" cannot be deleted since it is used by some users.'));
        }

        return this.deleteFromCache(profile._id)
          .then(() => this.deleteFromDatabase(profile._id));

      });
  };

  /**
   * From a Profile object, returns a serialized object ready to be persisted
   * to the database.
   *
   * @param {Profile} profile
   * @returns {Object}
   */
  ProfileRepository.prototype.serializeToDatabase = function (profile) {
    // avoid the profile var mutation
    var result = _.assignIn({}, profile);

    delete result._id;

    return result;
  };

  /**
   * Given a Profile object, validates its definition and if OK, persist it to the database.
   * @param {Profile} profile
   * @param {Object} opts The persistence options
   * @returns Promise<Profile>
   **/
  ProfileRepository.prototype.validateAndSaveProfile = function (profile, opts) {
    if (!profile._id) {
      return Promise.reject(new BadRequestError('Missing profile id'));
    }

    return profile.validateDefinition()
      .then(() => {
        this.profiles[profile._id] = this.serializeToDatabase(profile);
        return this.persistToDatabase(profile, opts);
      })
      .then(() => this.hydrate(profile, this.profiles[profile._id]));
  };

  return ProfileRepository;
};<|MERGE_RESOLUTION|>--- conflicted
+++ resolved
@@ -7,18 +7,11 @@
   NotFoundError = require('kuzzle-common-objects').Errors.notFoundError,
   Repository = require('./repository');
 
-<<<<<<< HEAD
 module.exports = function (kuzzle) {
-  var extractRoleIds = function (policies) {
-    return policies.map(policy => {
-      if (typeof policy === 'string') {
-        return policy;
-=======
   var extractRoleIds = policiesOrRoles => {
     return policiesOrRoles.map(element => {
       if (element.roleId) {
         return element.roleId;
->>>>>>> 7a6b621e
       }
       return element._id;
     });
@@ -71,26 +64,26 @@
     var promises = [];
 
     if (!profilesIds) {
-      return q.reject(new BadRequestError('Missing profilesIds'));
+      return Promise.reject(new BadRequestError('Missing profilesIds'));
     }
 
     if (!_.isArray(profilesIds)) {
-      return q.reject(new BadRequestError('An array of strings must be provided as profilesIds'));
+      return Promise.reject(new BadRequestError('An array of strings must be provided as profilesIds'));
     }
 
     if (profilesIds.length === 0) {
-      return q([]);
+      return Promise.resolve([]);
     }
 
     profilesIds.forEach(profileId => {
       if (typeof profileId !== 'string') {
-        return q.reject(new BadRequestError('An array of strings must be provided as profilesIds'));
+        return Promise.reject(new BadRequestError('An array of strings must be provided as profilesIds'));
       }
 
       promises.push(this.load(profileId));
     });
 
-    return q.all(promises)
+    return Promise.all(promises)
       .then(results => {
         var profiles = [];
         results.forEach(profile => {
@@ -99,7 +92,8 @@
             profiles.push(profile);
           }
         });
-        return q(profiles);
+        
+        return profiles;
       });
   };
 
@@ -117,18 +111,8 @@
     _.assign(profile, requestObject.data.body);
 
     profile._id = requestObject.data._id;
-<<<<<<< HEAD
-
-    Object.keys(requestObject.data.body).forEach((key) => {
-      if (key !== '_id') {
-        profile[key] = requestObject.data.body[key];
-      }
-    });
 
     return Promise.resolve(profile);
-=======
-    return q(profile);
->>>>>>> 7a6b621e
   };
 
   /**
@@ -187,11 +171,7 @@
 
         // Fail if not all roles are found
         if (rolesNotFound.length) {
-<<<<<<< HEAD
-          return Promise.reject(new NotFoundError(`Unable to hydrate the profile ${data._id}. The following roles don't exist: ${rolesNotFound}`));
-=======
-          return q.reject(new NotFoundError(`Unable to hydrate the profile ${data._id}. The following role(s) don't exist: ${rolesNotFound}`));
->>>>>>> 7a6b621e
+          return Promise.reject(new NotFoundError(`Unable to hydrate the profile ${data._id}. The following role(s) don't exist: ${rolesNotFound}`));
         }
 
         return profile;
