module.exports = function (kuzzle) {
  var
    _ = require('lodash'),
    q = require('q'),
    Profile = require('../security/profile'),
    BadRequestError = require('../../errors/badRequestError'),
<<<<<<< HEAD
=======
    NotFoundError = require('../../errors/notFoundError'),
>>>>>>> 64721abd
    Repository = require('./repository');

  var extractRoleIds = function (roles) {
    return roles.map(role => {
      return role._id;
    });
  };

  function ProfileRepository () {
    this.profiles = {};
  }

  ProfileRepository.prototype = new Repository(kuzzle, {
    index: '%kuzzle',
    collection: 'profiles',
    ObjectConstructor: Profile,
    cacheEngine: kuzzle.services.list.userCache
  });

  /**
   * Loads a Profile object given its id.
   *
   * @param profileKey
   * @returns {Promise} Resolves to the matching Profile object if found, null if not.
   */
  ProfileRepository.prototype.loadProfile = function (profileKey) {
    var
      deferred = q.defer();

    if (this.profiles[profileKey]) {
      deferred.resolve(this.profiles[profileKey]);
    }
    else {
      this.loadOneFromDatabase(profileKey)
        .then(function (result) {
          var
            data,
            p = new Profile();

          if (result) {
            // we got a profile from the database, we can use it
            deferred.resolve(result);
          }
          else if (kuzzle.config.defaultUserProfiles[profileKey]) {
            // no profile found in db but we have a default config for it
            data = kuzzle.config.defaultUserProfiles[profileKey];
            deferred.resolve(this.hydrate(p, data));
          }
          else {
            // no profile found
            deferred.resolve(null);
          }
        }.bind(this))
        .catch(function (error) {
          deferred.reject(error);
        });
    }

    return deferred.promise;
  };

  /**
   * Builds a Profile object from a RequestObject
   * @param {RequestObject} requestObject
   * @returns {Promise} Resolves to the built Profile object.
   */
  ProfileRepository.prototype.buildProfileFromRequestObject = function (requestObject) {
    var profile = new Profile();

    if (!requestObject.data._id) {
      return Promise.reject(new BadRequestError('Missing profile id'));
    }

    profile._id = requestObject.data._id;

    if (requestObject.data.body &&
        requestObject.data.body.roles &&
        requestObject.data.body.roles.length) {
      profile.roles = requestObject.data.body.roles;
    }

    return Promise.resolve(profile);
  };

  /**
   *
   * @param {RequestObject} requestObject
   */
<<<<<<< HEAD
  ProfileRepository.prototype.searchProfiles = function (requestObject) {
    var filter = {};
    requestObject.data.body = requestObject.data.body || {};

    if (requestObject.data.body.roles &&
        Array.isArray(requestObject.data.body.roles) &&
        requestObject.data.body.roles.length) {
      filter.or = [];
      requestObject.data.body.roles.forEach(role => {
=======
  ProfileRepository.prototype.searchProfiles = function (roles, from, offsetSize, hydrate) {
    var filter = {};

    if (roles && Array.isArray(roles) && roles.length) {
      filter.or = [];
      roles.forEach(role => {
>>>>>>> 64721abd
        filter.or.push({terms: { 'roles': [ role ] }});
      });
    }

<<<<<<< HEAD
    return this.search(filter, requestObject.data.body.from, requestObject.data.body.size, requestObject.data.body.hydrate);
=======
    return this.search(filter, from, offsetSize, hydrate);
>>>>>>> 64721abd
  };

  /**
   * Populates a Profile object with the values contained in the data object.
   *
   * @param {Profile} profile
   * @param {Object} data
   * @returns {Promise} Resolves to the hydrated Profile object.
   */
  ProfileRepository.prototype.hydrate = function (profile, data) {
    var
      deferred = q.defer(),
      o;

    Repository.prototype.hydrate.call(this, profile, data)
      .then(function (result) {
        o = result;
        return kuzzle.repositories.role.loadRoles(result.roles);
      })
      .then(function (roles) {
        // Fail if not all roles are found
        var rolesNotFound = _.difference(data.roles, extractRoleIds(roles));
        if (rolesNotFound.length) {
<<<<<<< HEAD
          throw new BadRequestError('Unable to hydrate profile with roles');
=======
          deferred.reject(new NotFoundError('Unable to hydrate profile with roles'));
>>>>>>> 64721abd
        }

        o.roles = roles;
        this.profiles[o._id] = o;

        deferred.resolve(o);
      }.bind(this))
      .catch(function (error) {
        deferred.reject(error);
      });

    return deferred.promise;
  };

  /**
   * Given a Profile object, delete it from memory and database
   * @param {Profile} role
   * @returns {Promise}
   */
  ProfileRepository.prototype.deleteProfile = function (profile) {
    if (!profile._id) {
      return Promise.reject(new BadRequestError('Missing profile id'));
    }

    return this.deleteFromDatabase(profile._id)
      .then(response => {
        if (this.profiles[profile._id]) {
          delete this.profiles[profile._id];
        }

        return Promise.resolve(response);
      });
  };

  /**
   * From a Profile object, returns a serialized object ready to be persisted
   * to the database.
   *
   * @param {Profile} profile
   * @returns {Object}
   */
  ProfileRepository.prototype.serializeToDatabase = function (profile) {
    var result = {};

    Object.keys(profile).forEach(function (key) {
      if (key !== 'roles') {
        result[key] = profile[key];
      }
    });

    result.roles = extractRoleIds(profile.roles);

    delete result._id;

    return result;
  };

  /**
   * Given a Profile object, validates its definition and if OK, persist it to the database.
   * @param {Profile} role
   * @returns {Promise}
   */
  ProfileRepository.prototype.validateAndSaveProfile = function (profile) {
    var context = {
      connection: {type: 'websocket'},
      user: kuzzle.repositories.user.anonymous()
    };

    if (!profile._id) {
      return Promise.reject(new BadRequestError('Missing profile id'));
    }

    return profile.validateDefinition(context)
      .then(() => {
        this.profiles[profile._id] = profile;
        return this.persistToDatabase(profile);
      })
      .catch(error => {
        return Promise.reject(error);
      });
  };

  return ProfileRepository;
};<|MERGE_RESOLUTION|>--- conflicted
+++ resolved
@@ -4,10 +4,7 @@
     q = require('q'),
     Profile = require('../security/profile'),
     BadRequestError = require('../../errors/badRequestError'),
-<<<<<<< HEAD
-=======
     NotFoundError = require('../../errors/notFoundError'),
->>>>>>> 64721abd
     Repository = require('./repository');
 
   var extractRoleIds = function (roles) {
@@ -96,33 +93,17 @@
    *
    * @param {RequestObject} requestObject
    */
-<<<<<<< HEAD
-  ProfileRepository.prototype.searchProfiles = function (requestObject) {
-    var filter = {};
-    requestObject.data.body = requestObject.data.body || {};
-
-    if (requestObject.data.body.roles &&
-        Array.isArray(requestObject.data.body.roles) &&
-        requestObject.data.body.roles.length) {
-      filter.or = [];
-      requestObject.data.body.roles.forEach(role => {
-=======
   ProfileRepository.prototype.searchProfiles = function (roles, from, offsetSize, hydrate) {
     var filter = {};
 
     if (roles && Array.isArray(roles) && roles.length) {
       filter.or = [];
       roles.forEach(role => {
->>>>>>> 64721abd
         filter.or.push({terms: { 'roles': [ role ] }});
       });
     }
 
-<<<<<<< HEAD
-    return this.search(filter, requestObject.data.body.from, requestObject.data.body.size, requestObject.data.body.hydrate);
-=======
     return this.search(filter, from, offsetSize, hydrate);
->>>>>>> 64721abd
   };
 
   /**
@@ -146,11 +127,7 @@
         // Fail if not all roles are found
         var rolesNotFound = _.difference(data.roles, extractRoleIds(roles));
         if (rolesNotFound.length) {
-<<<<<<< HEAD
-          throw new BadRequestError('Unable to hydrate profile with roles');
-=======
           deferred.reject(new NotFoundError('Unable to hydrate profile with roles'));
->>>>>>> 64721abd
         }
 
         o.roles = roles;
