--- conflicted
+++ resolved
@@ -317,21 +317,10 @@
  * @param {ObjectConstructor} object The object to persist
  * @returns {Promise}
  */
-<<<<<<< HEAD
-Repository.prototype.persistToDatabase = function (object) {
-  var requestObject = new RequestObject({
-    controller: 'write',
-    action: 'createOrReplace',
-    collection: this.collection,
-    index: this.index,
-    _id: object._id,
-    body: this.serializeToDatabase(object)
-  });
-=======
 Repository.prototype.persistToDatabase = function (object, opts) {
   var
     options = opts || {},
-    method = options.method || 'createOrUpdate',
+    method = options.method || 'createOrReplace',
     requestObject = new RequestObject({
       controller: 'write',
       action: method,
@@ -340,7 +329,6 @@
       _id: object._id,
       body: this.serializeToDatabase(object)
     });
->>>>>>> e4119a00
 
   return this.writeLayer.execute(requestObject);
 };
