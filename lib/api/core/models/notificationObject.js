/*
 * Kuzzle, a backend software, self-hostable and ready to use
 * to power modern apps
 *
 * Copyright 2017 Kuzzle
 * mailto: support AT kuzzle.io
 * website: http://kuzzle.io
 *
 * Licensed under the Apache License, Version 2.0 (the "License");
 * you may not use this file except in compliance with the License.
 * You may obtain a copy of the License at
 *
 * https://www.apache.org/licenses/LICENSE-2.0
 *
 * Unless required by applicable law or agreed to in writing, software
 * distributed under the License is distributed on an "AS IS" BASIS,
 * WITHOUT WARRANTIES OR CONDITIONS OF ANY KIND, either express or implied.
 * See the License for the specific language governing permissions and
 * limitations under the License.
 */

/**
 * Creates a notification response from a given room, request object, and content.
 *
 * Expected content members:
 *   - scope: [in|out] - sets the notification scope. Default: undefined
 *   - state: [pending|done] - sets the notification state. Default: undefined
 *   - action: overrides the request action
 *   - All other keys will be added to the "result" part of this notification object
 *
 * @class NotificationObject
 * @param {string} roomId - target room identifier
 * @param {Request} request - the request object from which the notification is issued
 * @param {object} [content] - notification content
 */
<<<<<<< HEAD
class NotificationObject {
  constructor(roomId, request, content = {}) {
    this.roomId = roomId;
    this.requestId = request.id;
    this.index = request.input.resource.index;
    this.collection = request.input.resource.collection;
    this.controller = request.input.controller;
    this.action = content.action || request.input.action;
    this.protocol = request.context.protocol;
    this.timestamp = request.timestamp;
    this.metadata = request.input.metadata;
    this.result = {};
=======
function NotificationObject(roomId, request, content) {
  content = content || {};

  this.roomId = roomId;
  this.requestId = request.id;
  this.index = request.input.resource.index;
  this.collection = request.input.resource.collection;
  this.controller = request.input.controller;
  this.action = content.action || request.input.action;
  this.protocol = request.context.protocol;
  this.timestamp = request.timestamp;
  this.volatile = request.input.volatile;
  this.result = {};
>>>>>>> 586bb167

    // Handling content
    this.scope = content.scope || undefined;
    this.state = content.state || undefined;

    Object.keys(content)
      .filter(key => ['scope', 'state', 'action'].indexOf(key) === -1)
      .forEach(key => {
        this.result[key] = content[key];
      });
  }

  getUserFlag() {
    if (this.controller === 'realtime') {
      if (this.action === 'subscribe') {
        return 'in';
      }
      else {
        return 'out';
      }
    }

    return 'none';
  }

  toJson() {
    const object = {
      error: null,
      status: 200,
      roomId: this.roomId,
      requestId: this.requestId,
      index: this.index,
      collection: this.collection,
      controller: this.controller,
      action: this.action,
      protocol: this.protocol,
      timestamp: this.timestamp,
      metadata: this.metadata,
      scope: this.scope,
      state: this.state,
      user: this.getUserFlag()
    };

<<<<<<< HEAD
    if (Object.keys(this.result).length > 0) {
      object.result = this.result;
    }
=======
NotificationObject.prototype.toJson = function notificationToJson () {
  var object = {
    error: null,
    status: 200,
    roomId: this.roomId,
    requestId: this.requestId,
    index: this.index,
    collection: this.collection,
    controller: this.controller,
    action: this.action,
    protocol: this.protocol,
    timestamp: this.timestamp,
    volatile: this.volatile,
    scope: this.scope,
    state: this.state,
    user: this.getUserFlag()
  };
>>>>>>> 586bb167

    return object;
  }
}

module.exports = NotificationObject;<|MERGE_RESOLUTION|>--- conflicted
+++ resolved
@@ -33,7 +33,6 @@
  * @param {Request} request - the request object from which the notification is issued
  * @param {object} [content] - notification content
  */
-<<<<<<< HEAD
 class NotificationObject {
   constructor(roomId, request, content = {}) {
     this.roomId = roomId;
@@ -44,23 +43,8 @@
     this.action = content.action || request.input.action;
     this.protocol = request.context.protocol;
     this.timestamp = request.timestamp;
-    this.metadata = request.input.metadata;
+    this.volatile = request.input.volatile;
     this.result = {};
-=======
-function NotificationObject(roomId, request, content) {
-  content = content || {};
-
-  this.roomId = roomId;
-  this.requestId = request.id;
-  this.index = request.input.resource.index;
-  this.collection = request.input.resource.collection;
-  this.controller = request.input.controller;
-  this.action = content.action || request.input.action;
-  this.protocol = request.context.protocol;
-  this.timestamp = request.timestamp;
-  this.volatile = request.input.volatile;
-  this.result = {};
->>>>>>> 586bb167
 
     // Handling content
     this.scope = content.scope || undefined;
@@ -78,7 +62,7 @@
       if (this.action === 'subscribe') {
         return 'in';
       }
-      else {
+      else if (this.action === 'unsubscribe') {
         return 'out';
       }
     }
@@ -98,35 +82,15 @@
       action: this.action,
       protocol: this.protocol,
       timestamp: this.timestamp,
-      metadata: this.metadata,
+      volatile: this.volatile,
       scope: this.scope,
       state: this.state,
       user: this.getUserFlag()
     };
 
-<<<<<<< HEAD
     if (Object.keys(this.result).length > 0) {
       object.result = this.result;
     }
-=======
-NotificationObject.prototype.toJson = function notificationToJson () {
-  var object = {
-    error: null,
-    status: 200,
-    roomId: this.roomId,
-    requestId: this.requestId,
-    index: this.index,
-    collection: this.collection,
-    controller: this.controller,
-    action: this.action,
-    protocol: this.protocol,
-    timestamp: this.timestamp,
-    volatile: this.volatile,
-    scope: this.scope,
-    state: this.state,
-    user: this.getUserFlag()
-  };
->>>>>>> 586bb167
 
     return object;
   }
