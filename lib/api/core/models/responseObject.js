--- conflicted
+++ resolved
@@ -120,15 +120,11 @@
 
   blackList = blackList || [];
 
-<<<<<<< HEAD
-  if (!this.data || !this.data.body) {
-=======
   /*
   this.data may be equal to 0 so we need to test against undefined instead
   of simply test if this.data is falsey
    */
   if (this.data === undefined || this.data.body === undefined) {
->>>>>>> 94eaef6d
     return {
       status: this.status,
       error: this.error,
