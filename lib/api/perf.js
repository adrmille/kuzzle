
/**
 * Main file when you type kuzzle start command
 *
 * This script will run both HTTP and Websocket server
 * for listen requests and handle them
 */

var
  q = require('q'),
  servers = require('./core/servers'),
  HotelClerk = require('./core/hotelClerk'),
  Notifier = require('./core/notifier'),
  FunnelController = require('./controllers/funnelController'),
  RouterController = require('./controllers/routerController'),
  Dsl = require('./dsl');



module.exports = function perf (params, feature) {
<<<<<<< HEAD
  // Starts the IPC internal broker
  this.services.list.broker.startServer();

  // Instantiate the FunnelController for dispatch request from user
  this.funnel = new FunnelController(this);
  this.funnel.init();
  this.router = new RouterController(this);

  // Initialize the core component which will create and destroy room and associate user with room
  this.hotelClerk = new HotelClerk(this);
  this.dsl = new Dsl(this);

  // Initialize the notifier core component
  this.notifier = new Notifier(this);
  this.notifier.init(this);

  if (!feature || (feature && (feature.servers === undefined || feature.servers === true))) {
    servers.initAll(this, params);
  }

  // initialize all hooks and workers according to the configuration
  if (!feature || (feature && (feature.workers === undefined || feature.workers === true))) {
    this.hooks.init();

    this.hooks.add('request:start','log:getTestParam');
=======
  var
    internalBrokerStarted,
    kuzzleStarted = q.defer();

  // Starts the IPC internal broker
  if (!feature || (feature && (feature.servers === undefined || feature.servers === true))) {
    internalBrokerStarted = this.services.list.broker.start();
  }
  else {
    internalBrokerStarted = Promise.resolve('No server mode');
  }

  internalBrokerStarted.then(function () {
    // Starts the IPC internal broker
    this.services.list.broker.startServer();
>>>>>>> b318ff3b

    // Instantiate the FunnelController for dispatch request from user
    this.funnel = new FunnelController(this);
    this.funnel.init();
    this.router = new RouterController(this);

    // Initialize the core component which will create and destroy room and associate user with room
    this.hotelClerk = new HotelClerk(this);
    this.dsl = new Dsl(this);

    // Initialize the notifier core component
    this.notifier = new Notifier(this);
    this.notifier.init(this);

    if (!feature || (feature && (feature.servers === undefined || feature.servers === true))) {
      servers.initAll(this, params);
    }

    // initialize all hooks and workers according to the configuration
    if (!feature || (feature && (feature.workers === undefined || feature.workers === true))) {
      this.hooks.init();

      this.hooks.add('data:create', 'log:log');
      this.hooks.add('data:update', 'log:log');
      this.hooks.add('data:delete', 'log:log');
      this.hooks.add('data:deleteByQuery', 'log:log');
      this.hooks.add('data:bulkImport', 'log:log');
      this.hooks.add('data:deleteCollection', 'log:log');
      this.hooks.add('data:putMapping', 'log:log');

      this.hooks.add('write:start', 'log:log');
      this.hooks.add('writefunnel:reject', 'log:log');
      this.hooks.add('write:stop', 'log:log');

<<<<<<< HEAD
    this.hooks.add('addsub:start','log:log');
    this.hooks.add('addsub:stop','log:log');
=======
      this.hooks.add('bulk:start', 'log:log');
      this.hooks.add('bulkfunnel:reject', 'log:log');
      this.hooks.add('bulk:stop', 'log:log');

      this.hooks.add('admin:start', 'log:log');
      this.hooks.add('adminfunnel:reject', 'log:log');
      this.hooks.add('admin:stop', 'log:log');
>>>>>>> b318ff3b

      this.hooks.add('remcustomerfromallroom:start', 'log:log');
      this.hooks.add('remcustomerfromallroom:error', 'log:error');
      this.hooks.add('remcustomerfromallroom:stop', 'log:log');

<<<<<<< HEAD
    this.workers.init();
  }
=======
      this.hooks.add('filter:start', 'log:log');
      this.hooks.add('filter:error', 'log:error');
      this.hooks.add('filter:stop', 'log:log');

      this.hooks.add('remsub:start', 'log:log');
      this.hooks.add('remsub:stop', 'log:log');

      this.hooks.add('addsub:start', 'log:log');
      this.hooks.add('addsub:stop', 'log:log');

      this.hooks.add('websocket:disconnect', 'log:log');
      this.hooks.add('websocket:error', 'log:log');

      this.workers.init();
    }

    kuzzleStarted.resolve({});
  }.bind(this));

  return kuzzleStarted.promise;
>>>>>>> b318ff3b
};<|MERGE_RESOLUTION|>--- conflicted
+++ resolved
@@ -18,39 +18,26 @@
 
 
 module.exports = function perf (params, feature) {
-<<<<<<< HEAD
-  // Starts the IPC internal broker
-  this.services.list.broker.startServer();
-
-  // Instantiate the FunnelController for dispatch request from user
-  this.funnel = new FunnelController(this);
-  this.funnel.init();
-  this.router = new RouterController(this);
-
-  // Initialize the core component which will create and destroy room and associate user with room
-  this.hotelClerk = new HotelClerk(this);
-  this.dsl = new Dsl(this);
-
-  // Initialize the notifier core component
-  this.notifier = new Notifier(this);
-  this.notifier.init(this);
-
-  if (!feature || (feature && (feature.servers === undefined || feature.servers === true))) {
-    servers.initAll(this, params);
-  }
-
-  // initialize all hooks and workers according to the configuration
-  if (!feature || (feature && (feature.workers === undefined || feature.workers === true))) {
-    this.hooks.init();
-
-    this.hooks.add('request:start','log:getTestParam');
-=======
-  var
+ var
     internalBrokerStarted,
     kuzzleStarted = q.defer();
 
-  // Starts the IPC internal broker
-  if (!feature || (feature && (feature.servers === undefined || feature.servers === true))) {
+  if (feature === undefined) {
+    feature = {};
+  }
+
+  if (params.server) {
+    feature.servers = true;
+    feature.workers = false;
+  }
+  else {
+    if (params.worker) {
+      feature.servers = false;
+      feature.workers = true;
+    }
+  }
+  // Starts the internal broker server
+  if (!feature.dummy && (feature.servers === undefined || feature.servers === true)) {
     internalBrokerStarted = this.services.list.broker.start();
   }
   else {
@@ -58,30 +45,37 @@
   }
 
   internalBrokerStarted.then(function () {
-    // Starts the IPC internal broker
-    this.services.list.broker.startServer();
->>>>>>> b318ff3b
+     if (feature.servers === undefined || feature.servers === true) {
+    var eventWithStartAndStop = ["write", "addsub", "bulk", "admin", "remcustomerfromallroom", "filter", "remsub"
+    ];
 
-    // Instantiate the FunnelController for dispatch request from user
-    this.funnel = new FunnelController(this);
-    this.funnel.init();
-    this.router = new RouterController(this);
+  // The funnel controller dispatch messages between the router controller and other controllers
+      this.funnel = new FunnelController(this);
+      this.funnel.init();
 
-    // Initialize the core component which will create and destroy room and associate user with room
-    this.hotelClerk = new HotelClerk(this);
-    this.dsl = new Dsl(this);
+      // The router controller listens to client requests and pass them to the funnel controller
+      this.router = new RouterController(this);
 
-    // Initialize the notifier core component
-    this.notifier = new Notifier(this);
-    this.notifier.init(this);
+      // Room subscriptions core components
+      this.hotelClerk = new HotelClerk(this);
+      this.dsl = new Dsl(this);
 
-    if (!feature || (feature && (feature.servers === undefined || feature.servers === true))) {
+      // Notifications core component
+      this.notifier = new Notifier(this);
+      this.notifier.init(this);
+
+
+      if (!feature.dummy) {
       servers.initAll(this, params);
-    }
+  
+      this.hooks.init();
 
-    // initialize all hooks and workers according to the configuration
-    if (!feature || (feature && (feature.workers === undefined || feature.workers === true))) {
-      this.hooks.init();
+      this.hooks.add('test:getTestParam', 'log:getTestParam');
+
+      eventWithStartAndStop.forEach(function(eventName) {
+          this.hooks.add(eventName + ':start', 'log:log');
+          this.hooks.add(eventName + ':stop', 'log:log');
+      }.bind(this));
 
       this.hooks.add('data:create', 'log:log');
       this.hooks.add('data:update', 'log:log');
@@ -91,50 +85,31 @@
       this.hooks.add('data:deleteCollection', 'log:log');
       this.hooks.add('data:putMapping', 'log:log');
 
-      this.hooks.add('write:start', 'log:log');
       this.hooks.add('writefunnel:reject', 'log:log');
-      this.hooks.add('write:stop', 'log:log');
-
-<<<<<<< HEAD
-    this.hooks.add('addsub:start','log:log');
-    this.hooks.add('addsub:stop','log:log');
-=======
-      this.hooks.add('bulk:start', 'log:log');
       this.hooks.add('bulkfunnel:reject', 'log:log');
-      this.hooks.add('bulk:stop', 'log:log');
-
-      this.hooks.add('admin:start', 'log:log');
       this.hooks.add('adminfunnel:reject', 'log:log');
-      this.hooks.add('admin:stop', 'log:log');
->>>>>>> b318ff3b
-
-      this.hooks.add('remcustomerfromallroom:start', 'log:log');
+     
       this.hooks.add('remcustomerfromallroom:error', 'log:error');
-      this.hooks.add('remcustomerfromallroom:stop', 'log:log');
-
-<<<<<<< HEAD
-    this.workers.init();
-  }
-=======
-      this.hooks.add('filter:start', 'log:log');
       this.hooks.add('filter:error', 'log:error');
-      this.hooks.add('filter:stop', 'log:log');
-
-      this.hooks.add('remsub:start', 'log:log');
-      this.hooks.add('remsub:stop', 'log:log');
-
-      this.hooks.add('addsub:start', 'log:log');
-      this.hooks.add('addsub:stop', 'log:log');
 
       this.hooks.add('websocket:disconnect', 'log:log');
       this.hooks.add('websocket:error', 'log:log');
 
+        }
+      }
+      
+
+    // Start a single set of workers
+    if (feature.workers === undefined || feature.workers === true) {
       this.workers.init();
     }
 
+   this.log.info('-- KUZZLE INITIALIZATION COMPLETE' +
+      (params.server ? ': SERVER MODE' : params.worker ? ': WORKER MODE' : '')
+    );
     kuzzleStarted.resolve({});
+
   }.bind(this));
 
   return kuzzleStarted.promise;
->>>>>>> b318ff3b
 };