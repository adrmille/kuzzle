--- conflicted
+++ resolved
@@ -1,14 +1,3 @@
-<<<<<<< HEAD
-module.exports = {
-  writeEngine: require('./models/writeEngine'),
-  readEngine: require('./models/readEngine'),
-  broker: require('./ipc'),
-  mqBroker: require('./rabbit'),
-  hooks: require('./hooks'),
-  queues: require('./queues'),
-  workers: require('./workers'),
-  notificationCache: require('./models/notificationCache')
-=======
 module.exports = function (params) {
 
   return {
@@ -22,5 +11,4 @@
     workers: require('./workers'),
     notificationCache: require('./models/notificationCache')(params)
   };
->>>>>>> 56dc3dcc
 };