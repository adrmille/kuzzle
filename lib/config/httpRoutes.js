/*
 * Kuzzle, a backend software, self-hostable and ready to use
 * to power modern apps
 *
 * Copyright 2015-2017 Kuzzle
 * mailto: support AT kuzzle.io
 * website: http://kuzzle.io
 *
 * Licensed under the Apache License, Version 2.0 (the "License");
 * you may not use this file except in compliance with the License.
 * You may obtain a copy of the License at
 *
 * https://www.apache.org/licenses/LICENSE-2.0
 *
 * Unless required by applicable law or agreed to in writing, software
 * distributed under the License is distributed on an "AS IS" BASIS,
 * WITHOUT WARRANTIES OR CONDITIONS OF ANY KIND, either express or implied.
 * See the License for the specific language governing permissions and
 * limitations under the License.
 */

module.exports = [
  // GET (idempotent)
  {verb: 'get', url: '/users/_me', controller: 'auth', action: 'getCurrentUser'},
  {verb: 'get', url: '/credentials/:strategy/_me', controller: 'auth', action: 'getMyCredentials'},
  {verb: 'get', url: '/credentials/:strategy/_me/_exists', controller: 'auth', action: 'credentialsExist'},
  {verb: 'get', url: '/users/_me/_rights', controller: 'auth', action: 'getMyRights'},
  {verb: 'get', url: '/strategies', controller: 'auth', action: 'getStrategies'},

  {verb: 'get', url: '/:index/:collection/_exists', controller: 'collection', action: 'exists'},
  {verb: 'get', url: '/:index/:collection/_mapping', controller: 'collection', action: 'getMapping'},
  {verb: 'get', url: '/:index/:collection/_specifications', controller: 'collection', action: 'getSpecifications'},
  {verb: 'get', url: '/validations/_scroll/:scrollId', controller: 'collection', action: 'scrollSpecifications'},
  {verb: 'get', url: '/:index/_list', controller: 'collection', action: 'list'},
  {verb: 'get', url: '/:index/_list/:type', controller: 'collection', action: 'list'},

  {verb: 'get', url: '/:index/:collection/:_id', controller: 'document', action: 'get'},
  {verb: 'get', url: '/:index/:collection/:id/_exists', controller: 'document', action: 'exists'},
  {verb: 'get', url: '/_scroll/:scrollId', controller: 'document', action: 'scroll'},

  {verb: 'get', url: '/:index/_exists', controller: 'index', action: 'exists'},
  {verb: 'get', url: '/:index/_autoRefresh', controller: 'index', action: 'getAutoRefresh'},
  {verb: 'get', url: '/_list', controller: 'index', action: 'list'},

  {verb: 'get', url: '/_listSubscriptions', controller: 'realtime', action: 'list'},

  {verb: 'get', url: '/profiles/:_id', controller: 'security', action: 'getProfile'},
  {verb: 'get', url: '/profiles/:_id/_rights', controller: 'security', action: 'getProfileRights'},
  {verb: 'get', url: '/roles/:_id', controller: 'security', action: 'getRole'},
  {verb: 'get', url: '/users/:_id', controller: 'security', action: 'getUser'},
  {verb: 'get', url: '/users/:_id/_rights', controller: 'security', action: 'getUserRights'},
  {verb: 'get', url: '/profiles/_mapping', controller: 'security', action: 'getProfileMapping'},
  {verb: 'get', url: '/roles/_mapping', controller: 'security', action: 'getRoleMapping'},
  {verb: 'get', url: '/users/_mapping', controller: 'security', action: 'getUserMapping'},
  {verb: 'get', url: '/users/_scroll/:scrollId', controller: 'security', action: 'scrollUsers'},
  {verb: 'get', url: '/credentials/:strategy/:_id', controller: 'security', action: 'getCredentials'},
  {verb: 'get', url: '/credentials/:strategy/:_id/_byId', controller: 'security', action: 'getCredentialsById'},
  {verb: 'get', url: '/credentials/:strategy/:_id/_exists', controller: 'security', action: 'hasCredentials'},
  {verb: 'get', url: '/credentials/:strategy/_fields', controller: 'security', action: 'getCredentialFields'},
  {verb: 'get', url: '/credentials/_fields', controller: 'security', action: 'getAllCredentialFields'},
  {verb: 'get', url: '/profiles/_scroll/:scrollId', controller: 'security', action: 'scrollProfiles'},

  {verb: 'get', url: '/_adminExists', controller: 'server', action: 'adminExists'},
  {verb: 'get', url: '/_getAllStats', controller: 'server', action: 'getAllStats'},
  {verb: 'get', url: '/_getConfig', controller: 'server', action: 'getConfig'},
  {verb: 'get', url: '/_getLastStats', controller: 'server', action: 'getLastStats'},
  {verb: 'get', url: '/', controller: 'server', action: 'info'},
  {verb: 'get', url: '/_healthCheck', controller: 'server', action: 'healthCheck'},
  {verb: 'get', url: '/_serverInfo', controller: 'server', action: 'info'},
  {verb: 'get', url: '/_now', controller: 'server', action: 'now'},

  {verb: 'get', url: '/ms/_bitcount/:_id', controller: 'ms', action: 'bitcount'},
  {verb: 'get', url: '/ms/_bitpos/:_id', controller: 'ms', action: 'bitpos'},
  {verb: 'get', url: '/ms/_dbsize', controller: 'ms', action: 'dbsize'},
  {verb: 'get', url: '/ms/_getbit/:_id', controller: 'ms', action: 'getbit'},
  {verb: 'get', url: '/ms/_getrange/:_id', controller: 'ms', action: 'getrange'},
  {verb: 'get', url: '/ms/_exists', controller: 'ms', action: 'exists'},
  {verb: 'get', url: '/ms/_geodist/:_id/:member1/:member2', controller: 'ms', action: 'geodist'},
  {verb: 'get', url: '/ms/_geohash/:_id', controller: 'ms', action: 'geohash'},
  {verb: 'get', url: '/ms/_geopos/:_id', controller: 'ms', action: 'geopos'},
  {verb: 'get', url: '/ms/_georadius/:_id', controller: 'ms', action: 'georadius'},
  {verb: 'get', url: '/ms/_georadiusbymember/:_id', controller: 'ms', action: 'georadiusbymember'},
  {verb: 'get', url: '/ms/_hexists/:_id/:field', controller: 'ms', action: 'hexists'},
  {verb: 'get', url: '/ms/_hget/:_id/:field', controller: 'ms', action: 'hget'},
  {verb: 'get', url: '/ms/_hgetall/:_id', controller: 'ms', action: 'hgetall'},
  {verb: 'get', url: '/ms/_hkeys/:_id', controller: 'ms', action: 'hkeys'},
  {verb: 'get', url: '/ms/_hlen/:_id', controller: 'ms', action: 'hlen'},
  {verb: 'get', url: '/ms/_hmget/:_id', controller: 'ms', action: 'hmget'},
  {verb: 'get', url: '/ms/_hscan/:_id', controller: 'ms', action: 'hscan'},
  {verb: 'get', url: '/ms/_hstrlen/:_id/:field', controller: 'ms', action: 'hstrlen'},
  {verb: 'get', url: '/ms/_hvals/:_id', controller: 'ms', action: 'hvals'},
  {verb: 'get', url: '/ms/_keys/:pattern', controller: 'ms', action: 'keys'},
  {verb: 'get', url: '/ms/_lindex/:_id/:idx', controller: 'ms', action: 'lindex'},
  {verb: 'get', url: '/ms/_llen/:_id', controller: 'ms', action: 'llen'},
  {verb: 'get', url: '/ms/_lrange/:_id', controller: 'ms', action: 'lrange'},
  {verb: 'get', url: '/ms/_mget', controller: 'ms', action: 'mget'},
  {verb: 'get', url: '/ms/_object/:_id', controller: 'ms', action: 'object'},
  {verb: 'get', url: '/ms/_pfcount', controller: 'ms', action: 'pfcount'},
  {verb: 'get', url: '/ms/_ping', controller: 'ms', action: 'ping'},
  {verb: 'get', url: '/ms/_pttl/:_id', controller: 'ms', action: 'pttl'},
  {verb: 'get', url: '/ms/_randomkey', controller: 'ms', action: 'randomkey'},
  {verb: 'get', url: '/ms/_scan', controller: 'ms', action: 'scan'},
  {verb: 'get', url: '/ms/_scard/:_id', controller: 'ms', action: 'scard'},
  {verb: 'get', url: '/ms/_sdiff/:_id', controller: 'ms', action: 'sdiff'},
  {verb: 'get', url: '/ms/_sinter', controller: 'ms', action: 'sinter'},
  {verb: 'get', url: '/ms/_sismember/:_id/:member', controller: 'ms', action: 'sismember'},
  {verb: 'get', url: '/ms/_smembers/:_id', controller: 'ms', action: 'smembers'},
  {verb: 'get', url: '/ms/_srandmember/:_id', controller: 'ms', action: 'srandmember'},
  {verb: 'get', url: '/ms/_sscan/:_id', controller: 'ms', action: 'sscan'},
  {verb: 'get', url: '/ms/_strlen/:_id', controller: 'ms', action: 'strlen'},
  {verb: 'get', url: '/ms/_sunion', controller: 'ms', action: 'sunion'},
  {verb: 'get', url: '/ms/_time', controller: 'ms', action: 'time'},
  {verb: 'get', url: '/ms/_ttl/:_id', controller: 'ms', action: 'ttl'},
  {verb: 'get', url: '/ms/_type/:_id', controller: 'ms', action: 'type'},
  {verb: 'get', url: '/ms/_zcard/:_id', controller: 'ms', action: 'zcard'},
  {verb: 'get', url: '/ms/_zcount/:_id', controller: 'ms', action: 'zcount'},
  {verb: 'get', url: '/ms/_zlexcount/:_id', controller: 'ms', action: 'zlexcount'},
  {verb: 'get', url: '/ms/_zrange/:_id', controller: 'ms', action: 'zrange'},
  {verb: 'get', url: '/ms/_zrangebylex/:_id', controller: 'ms', action: 'zrangebylex'},
  {verb: 'get', url: '/ms/_zrevrangebylex/:_id', controller: 'ms', action: 'zrevrangebylex'},
  {verb: 'get', url: '/ms/_zrangebyscore/:_id', controller: 'ms', action: 'zrangebyscore'},
  {verb: 'get', url: '/ms/_zrank/:_id/:member', controller: 'ms', action: 'zrank'},
  {verb: 'get', url: '/ms/_zrevrange/:_id', controller: 'ms', action: 'zrevrange'},
  {verb: 'get', url: '/ms/_zrevrangebyscore/:_id', controller: 'ms', action: 'zrevrangebyscore'},
  {verb: 'get', url: '/ms/_zrevrank/:_id/:member', controller: 'ms', action: 'zrevrank'},
  {verb: 'get', url: '/ms/_zscan/:_id', controller: 'ms', action: 'zscan'},
  {verb: 'get', url: '/ms/_zscore/:_id/:member', controller: 'ms', action: 'zscore'},
  {verb: 'get', url: '/ms/:_id', controller: 'ms', action: 'get'},


  // POST
<<<<<<< HEAD
  {verb: 'post', url: '/_login/:strategy', controller: 'auth', action: 'login'},
  {verb: 'post', url: '/_logout', controller: 'auth', action: 'logout'},
  {verb: 'post', url: '/_checkToken', controller: 'auth', action: 'checkToken'},
=======
  {verb: 'post', url: '/_login', controller: 'auth', action: 'login'},
  {verb: 'post', url: '/credentials/:strategy/_me/_create', controller: 'auth', action: 'createMyCredentials'},
  {verb: 'post', url: '/_checkToken', controller: 'auth', action: 'checkToken'},
  {verb: 'post', url: '/_login/:strategy', controller: 'auth', action: 'login'},
  {verb: 'post', url: '/credentials/:strategy/_me/_validate', controller: 'auth', action: 'validateMyCredentials'},
>>>>>>> 4d3ad43d

  {verb: 'post', url: '/_validateSpecifications', controller: 'collection', action: 'validateSpecifications'},
  {verb: 'post', url: '/validations/_search', controller: 'collection', action: 'searchSpecifications'},

  {verb: 'post', url: '/_bulk', controller: 'bulk', action: 'import'},
  {verb: 'post', url: '/:index/_bulk', controller: 'bulk', action: 'import'},
  {verb: 'post', url: '/:index/:collection/_bulk', controller: 'bulk', action: 'import'},

  {verb: 'post', url: '/_getStats', controller: 'server', action: 'getStats'},

  {verb: 'post', url: '/:index/_create', controller: 'index', action: 'create'},
  {verb: 'post', url: '/:index/_refresh', controller: 'index', action: 'refresh'},
  {verb: 'post', url: '/_refreshInternal', controller: 'index', action: 'refreshInternal'},
  {verb: 'post', url: '/:index/_autoRefresh', controller: 'index', action: 'setAutoRefresh'},

  {verb: 'post', url: '/:index/:collection/_count', controller: 'document', action: 'count'},
  {verb: 'post', url: '/:index/:collection/_create', controller: 'document', action: 'create'},
  {verb: 'post', url: '/:index/:collection/:_id/_create', controller: 'document', action: 'create'},
  {verb: 'post', url: '/:index/:collection/_publish', controller: 'realtime', action: 'publish'},
  {verb: 'post', url: '/:index/:collection/_search', controller: 'document', action: 'search'},
  {verb: 'post', url: '/:index/:collection/_mGet', controller: 'document', action: 'mGet'},
  {verb: 'post', url: '/:index/:collection/_mCreate', controller: 'document', action: 'mCreate'},
  {verb: 'post', url: '/:index/:collection/_validate', controller: 'document', action: 'validate'},

  {verb: 'post', url: '/:_id/_createFirstAdmin', controller: 'security', action: 'createFirstAdmin'},
  {verb: 'post', url: '/_createFirstAdmin', controller: 'security', action: 'createFirstAdmin'},
  {verb: 'post', url: '/credentials/:strategy/:_id/_create', controller: 'security', action: 'createCredentials'},
  {verb: 'post', url: '/profiles/:_id/_create', controller: 'security', action: 'createProfile'},
  {verb: 'post', url: '/roles/:_id/_create', controller: 'security', action: 'createRole'},
  {verb: 'post', url: '/users/_createRestricted', controller: 'security', action: 'createRestrictedUser'},
  {verb: 'post', url: '/users/:_id/_createRestricted', controller: 'security', action: 'createRestrictedUser'},
  {verb: 'post', url: '/users/_create', controller: 'security', action: 'createUser'},
  {verb: 'post', url: '/users/:_id/_create', controller: 'security', action: 'createUser'},
  {verb: 'post', url: '/profiles/_mDelete', controller: 'security', action: 'mDeleteProfiles'},
  {verb: 'post', url: '/roles/_mDelete', controller: 'security', action: 'mDeleteRoles'},
  {verb: 'post', url: '/users/_mDelete', controller: 'security', action: 'mDeleteUsers'},
  {verb: 'post', url: '/profiles/_mGet', controller: 'security', action: 'mGetProfiles'},
  {verb: 'post', url: '/roles/_mGet', controller: 'security', action: 'mGetRoles'},
  {verb: 'post', url: '/profiles/_search', controller: 'security', action: 'searchProfiles'},
  {verb: 'post', url: '/roles/_search', controller: 'security', action: 'searchRoles'},
  {verb: 'post', url: '/users/_search', controller: 'security', action: 'searchUsers'},
  {verb: 'post', url: '/credentials/:strategy/:_id/_validate', controller: 'security', action: 'validateCredentials'},

  {verb: 'post', url: '/ms/_append/:_id', controller: 'ms', action: 'append'},
  {verb: 'post', url: '/ms/_bgrewriteaof', controller: 'ms', action: 'bgrewriteaof'},
  {verb: 'post', url: '/ms/_bgsave', controller: 'ms', action: 'bgsave'},
  {verb: 'post', url: '/ms/_bitop/:_id', controller: 'ms', action: 'bitop'},
  {verb: 'post', url: '/ms/_decr/:_id', controller: 'ms', action: 'decr'},
  {verb: 'post', url: '/ms/_decrby/:_id', controller: 'ms', action: 'decrby'},
  {verb: 'post', url: '/ms/_expire/:_id', controller: 'ms', action: 'expire'},
  {verb: 'post', url: '/ms/_expireat/:_id', controller: 'ms', action: 'expireat'},
  {verb: 'post', url: '/ms/_flushdb', controller: 'ms', action: 'flushdb'},
  {verb: 'post', url: '/ms/_geoadd/:_id', controller: 'ms', action: 'geoadd'},
  {verb: 'post', url: '/ms/_getset/:_id', controller: 'ms', action: 'getset'},
  {verb: 'post', url: '/ms/_hincrby/:_id', controller: 'ms', action: 'hincrby'},
  {verb: 'post', url: '/ms/_hincrbyfloat/:_id', controller: 'ms', action: 'hincrbyfloat'},
  {verb: 'post', url: '/ms/_hmset/:_id', controller: 'ms', action: 'hmset'},
  {verb: 'post', url: '/ms/_hset/:_id', controller: 'ms', action: 'hset'},
  {verb: 'post', url: '/ms/_hsetnx/:_id', controller: 'ms', action: 'hsetnx'},
  {verb: 'post', url: '/ms/_incr/:_id', controller: 'ms', action: 'incr'},
  {verb: 'post', url: '/ms/_incrby/:_id', controller: 'ms', action: 'incrby'},
  {verb: 'post', url: '/ms/_incrbyfloat/:_id', controller: 'ms', action: 'incrbyfloat'},
  {verb: 'post', url: '/ms/_linsert/:_id', controller: 'ms', action: 'linsert'},
  {verb: 'post', url: '/ms/_lpop/:_id', controller: 'ms', action: 'lpop'},
  {verb: 'post', url: '/ms/_lpush/:_id', controller: 'ms', action: 'lpush'},
  {verb: 'post', url: '/ms/_lpushx/:_id', controller: 'ms', action: 'lpushx'},
  {verb: 'post', url: '/ms/_lset/:_id', controller: 'ms', action: 'lset'},
  {verb: 'post', url: '/ms/_ltrim/:_id', controller: 'ms', action: 'ltrim'},
  {verb: 'post', url: '/ms/_mset', controller: 'ms', action: 'mset'},
  {verb: 'post', url: '/ms/_msetnx', controller: 'ms', action: 'msetnx'},
  {verb: 'post', url: '/ms/_persist/:_id', controller: 'ms', action: 'persist'},
  {verb: 'post', url: '/ms/_pexpire/:_id', controller: 'ms', action: 'pexpire'},
  {verb: 'post', url: '/ms/_pexpireat/:_id', controller: 'ms', action: 'pexpireat'},
  {verb: 'post', url: '/ms/_pfadd/:_id', controller: 'ms', action: 'pfadd'},
  {verb: 'post', url: '/ms/_pfmerge/:_id', controller: 'ms', action: 'pfmerge'},
  {verb: 'post', url: '/ms/_psetex/:_id', controller: 'ms', action: 'psetex'},
  {verb: 'post', url: '/ms/_rename/:_id', controller: 'ms', action: 'rename'},
  {verb: 'post', url: '/ms/_renamenx/:_id', controller: 'ms', action: 'renamenx'},
  {verb: 'post', url: '/ms/_rpop/:_id', controller: 'ms', action: 'rpop'},
  {verb: 'post', url: '/ms/_rpoplpush', controller: 'ms', action: 'rpoplpush'},
  {verb: 'post', url: '/ms/_rpush/:_id', controller: 'ms', action: 'rpush'},
  {verb: 'post', url: '/ms/_rpushx/:_id', controller: 'ms', action: 'rpushx'},
  {verb: 'post', url: '/ms/_sadd/:_id', controller: 'ms', action: 'sadd'},
  {verb: 'post', url: '/ms/_sdiffstore/:_id', controller: 'ms', action: 'sdiffstore'},
  {verb: 'post', url: '/ms/_set/:_id', controller: 'ms', action: 'set'},
  {verb: 'post', url: '/ms/_setex/:_id', controller: 'ms', action: 'setex'},
  {verb: 'post', url: '/ms/_setnx/:_id', controller: 'ms', action: 'setnx'},
  {verb: 'post', url: '/ms/_sinterstore', controller: 'ms', action: 'sinterstore'},
  {verb: 'post', url: '/ms/_smove/:_id', controller: 'ms', action: 'smove'},
  {verb: 'post', url: '/ms/_sort/:_id', controller: 'ms', action: 'sort'},
  {verb: 'post', url: '/ms/_spop/:_id', controller: 'ms', action: 'spop'},
  {verb: 'post', url: '/ms/_sunionstore', controller: 'ms', action: 'sunionstore'},
  {verb: 'post', url: '/ms/_touch', controller: 'ms', action: 'touch'},
  {verb: 'post', url: '/ms/_zadd/:_id', controller: 'ms', action: 'zadd'},
  {verb: 'post', url: '/ms/_zincrby/:_id', controller: 'ms', action: 'zincrby'},
  {verb: 'post', url: '/ms/_zinterstore/:_id', controller: 'ms', action: 'zinterstore'},
  {verb: 'post', url: '/ms/_zunionstore/:_id', controller: 'ms', action: 'zunionstore'},


  // DELETE
  {verb: 'delete', url: '/credentials/:strategy/_me', controller: 'auth', action: 'deleteMyCredentials'},

  {verb: 'delete', url: '/:index/:collection/_specifications', controller: 'collection', action: 'deleteSpecifications'},
  {verb: 'delete', url: '/:index/:collection/_truncate', controller: 'collection', action: 'truncate'},

  {verb: 'delete', url: '/:index/:collection/:_id', controller: 'document', action: 'delete'},
  {verb: 'delete', url: '/:index/:collection/_query', controller: 'document', action: 'deleteByQuery'},
  {verb: 'delete', url: '/:index/:collection/_mDelete', controller: 'document', action: 'mDelete'},

  {verb: 'delete', url: '/:index', controller: 'index', action: 'delete'},
  {verb: 'delete', url: '/_mdelete', controller: 'index', action: 'mDelete'},

  {verb: 'delete', url: '/profiles/:_id', controller: 'security', action: 'deleteProfile'},
  {verb: 'delete', url: '/roles/:_id', controller: 'security', action: 'deleteRole'},
  {verb: 'delete', url: '/users/:_id', controller: 'security', action: 'deleteUser'},
  {verb: 'delete', url: '/credentials/:strategy/:_id', controller: 'security', action: 'deleteCredentials'},

  {verb: 'delete', url: '/ms', controller: 'ms', action: 'del'},
  {verb: 'delete', url: '/ms/_hdel/:_id', controller: 'ms', action: 'hdel'},
  {verb: 'delete', url: '/ms/_lrem/:_id', controller: 'ms', action: 'lrem'},
  {verb: 'delete', url: '/ms/_srem/:_id', controller: 'ms', action: 'srem'},
  {verb: 'delete', url: '/ms/_zrem/:_id', controller: 'ms', action: 'zrem'},
  {verb: 'delete', url: '/ms/_zremrangebylex/:_id', controller: 'ms', action: 'zremrangebylex'},
  {verb: 'delete', url: '/ms/_zremrangebyrank/:_id', controller: 'ms', action: 'zremrangebyrank'},
  {verb: 'delete', url: '/ms/_zremrangebyscore/:_id', controller: 'ms', action: 'zremrangebyscore'},


  // PUT (idempotent)
  {verb: 'put', url: '/_updateSelf', controller: 'auth', action: 'updateSelf'},
  {verb: 'put', url: '/credentials/:strategy/_me/_update', controller: 'auth', action: 'updateMyCredentials'},

  {verb: 'put', url: '/:index/:collection', controller: 'collection', action: 'create'},
  {verb: 'put', url: '/:index/:collection/_mapping', controller: 'collection', action: 'updateMapping'},
  {verb: 'put', url: '/_specifications', controller: 'collection', action: 'updateSpecifications'},

  {verb: 'put', url: '/:index/:collection/:_id', controller: 'document', action: 'createOrReplace'},
  {verb: 'put', url: '/:index/:collection/_mCreateOrReplace', controller: 'document', action: 'mCreateOrReplace'},
  {verb: 'put', url: '/:index/:collection/:_id/_replace', controller: 'document', action: 'replace'},
  {verb: 'put', url: '/:index/:collection/_mReplace', controller: 'document', action: 'mReplace'},
  {verb: 'put', url: '/:index/:collection/_mUpdate', controller: 'document', action: 'mUpdate'},
  {verb: 'put', url: '/:index/:collection/:_id/_update', controller: 'document', action: 'update'},

  {verb: 'put', url: '/profiles/:_id', controller: 'security', action: 'createOrReplaceProfile'},
  {verb: 'put', url: '/roles/:_id', controller: 'security', action: 'createOrReplaceRole'},
  {verb: 'put', url: '/users/:_id', controller: 'security', action: 'createOrReplaceUser'},
  {verb: 'put', url: '/credentials/:strategy/:_id/_update', controller: 'security', action: 'updateCredentials'},
  {verb: 'put', url: '/profiles/:_id/_update', controller: 'security', action: 'updateProfile'},
  {verb: 'put', url: '/roles/:_id/_update', controller: 'security', action: 'updateRole'},
  {verb: 'put', url: '/users/:_id/_update', controller: 'security', action: 'updateUser'},
  {verb: 'put', url: '/users/:_id/_replace', controller: 'security', action: 'replaceUser'},
  {verb: 'put', url: '/profiles/_mapping', controller: 'security', action: 'updateProfileMapping'},
  {verb: 'put', url: '/roles/_mapping', controller: 'security', action: 'updateRoleMapping'},
  {verb: 'put', url: '/users/_mapping', controller: 'security', action: 'updateUserMapping'}
];<|MERGE_RESOLUTION|>--- conflicted
+++ resolved
@@ -129,17 +129,11 @@
 
 
   // POST
-<<<<<<< HEAD
   {verb: 'post', url: '/_login/:strategy', controller: 'auth', action: 'login'},
   {verb: 'post', url: '/_logout', controller: 'auth', action: 'logout'},
   {verb: 'post', url: '/_checkToken', controller: 'auth', action: 'checkToken'},
-=======
-  {verb: 'post', url: '/_login', controller: 'auth', action: 'login'},
   {verb: 'post', url: '/credentials/:strategy/_me/_create', controller: 'auth', action: 'createMyCredentials'},
-  {verb: 'post', url: '/_checkToken', controller: 'auth', action: 'checkToken'},
-  {verb: 'post', url: '/_login/:strategy', controller: 'auth', action: 'login'},
   {verb: 'post', url: '/credentials/:strategy/_me/_validate', controller: 'auth', action: 'validateMyCredentials'},
->>>>>>> 4d3ad43d
 
   {verb: 'post', url: '/_validateSpecifications', controller: 'collection', action: 'validateSpecifications'},
   {verb: 'post', url: '/validations/_search', controller: 'collection', action: 'searchSpecifications'},
