--- conflicted
+++ resolved
@@ -13,15 +13,9 @@
   getProcessData: function () {
     var
       processData = {
-<<<<<<< HEAD
         pid : process.pid,
-        memory: util.inspect(process.memoryUsage())
+        memory: process.memoryUsage()
       };
-=======
-      pid : process.pid,
-      memory: process.memoryUsage()
-    };
->>>>>>> d2a79edc
 
     //undefined in non POSIX OS
     if (process.getgid) {
