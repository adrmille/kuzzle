var
  q = require('q'),
  CircularList = require('easy-circular-list'),
  InternalError = require('kuzzle-common-objects').Errors.internalError,
  WS = require('ws').Server,
  _kuzzle;

/**
 * Web Socket server implementation of Kuzzle's internal broker.
 *
 * @param brokerType
 * @param options
 * @param pluginsManager
 * @constructor
 */
function WSBrokerServer (brokerType, options, pluginsManager) {
  this.server = null;
  this.rooms = {};
  this.handlers = {};
  this.pluginsManager = pluginsManager;
  this.eventName = brokerType;

  this.options = {
    server: {
      port: options.port,
      perMessageDeflate: false
    }
  };

  this.ws = (options, cb) => new WS(options, cb);
}

/**
 * Initializes the server by setting the underlying ws.WebSocket.Server up.
 *
 * @returns {promise}
 */
WSBrokerServer.prototype.init = function () {
  var
    deferred = q.defer();

  if (this.server) {
    deferred.reject(new InternalError('Websocket server already started'));
    return deferred.promise;
  }

  this.server = this.ws(this.options.server, () => {
    deferred.resolve();
  });

  this.server.on('connection', clientSocket => {
    clientSocket.on('message', msg => {
      msg = JSON.parse(msg);

      switch (msg.action) {
        // the listen action is called by the client to inform the server it
        // wants to be notified on the room activity
        case 'listen':
          if (this.rooms[msg.room] === undefined) {
            this.rooms[msg.room] = new CircularList([]);
          }
          if (this.rooms[msg.room].getArray().indexOf(clientSocket) === -1) {
            this.rooms[msg.room].add(clientSocket);
          }
          break;
        case 'unsubscribe':
          if (this.rooms[msg.room]) {
            this.rooms[msg.room].remove(clientSocket);
            if (this.rooms[msg.room].getSize() === 0) {
              delete this.rooms[msg.room];
            }
          }
          break;

        // broadcast & send can be used in 2 ways:
        //   1 - (most common): pass a message to the server to a room on which
        //                      a callback was set to trigger a remote action
        //   2 - If some other clients have subscribed to the room, they will
        //       be also notified
        case 'send':
          this.dispatch(msg.room, msg.data);
          this.send(msg.room, msg.data, clientSocket);
          break;
        case 'broadcast':
          this.dispatch(msg.room, msg.data);
          this.broadcast(msg.room, msg.data, clientSocket);
          break;
      }
    });

    clientSocket.on('close', (code, message) => {
      this.pluginsManager.trigger('log:info', `client disconnected [${code}] ${message}`);
      removeClient.call(this, clientSocket);
    });

    clientSocket.on('error', err => {
      this.pluginsManager.trigger('log:error', err);
    });
  });

  return deferred.promise;
};

/**
 * Broadcasts `data` to *all* clients that have subscribed to the `room` but
 * the emitter.
 *
 * @param {string} room
 * @param {object} data
 * @returns {int} Number of clients the message was sent to ; -1 if the room does not exist.
 */
WSBrokerServer.prototype.broadcast = function (room, data, emitterSocket) {
  var
    clients = 0,
    serializedMessage = JSON.stringify({
      room: room,
      data: data
    });

  if (!this.rooms[room]) {
    return -1;
  }

<<<<<<< HEAD
  async.each(
    this.rooms[room].getArray(),
    (clientSocket, cb) => {
      try {
        if (clientSocket === emitterSocket) {
          return cb();
        }

        clients++;
        clientSocket.send(JSON.stringify({
          room: room,
          data: data
        }));

        cb();
      }
      catch (err) {
        cb(err);
      }
    },
    err => {
      if (err) {
        clients = -1;
        this.pluginsManager.trigger('log:error', err);
      }
    });
=======
  this.rooms[room].getArray().forEach(clientSocket => {
    if (clientSocket === emitterSocket) {
      return;
    }

    try {
      clientSocket.send(serializedMessage);
      clients++;
    }
    catch (err) {
      // could not broadcast to one child, we let the other ones recieve the message
      _kuzzle.pluginsManager.trigger('log:error', err);
    }
  });
>>>>>>> 3864181e

  return clients;
};

/**
 * Sends `data` to *one* of the *other* clients that has subscribed to the `room`.
 *
 * @param {string} room
 * @param {object} data
 * @returns {Websocket|undefined} The socket to which the data was sent ; undefined if the room does not exist
 */
WSBrokerServer.prototype.send = function (room, data, emitterSocket) {
  var clientSocket;

  if (!this.rooms[room]) {
    return;
  }

  clientSocket = this.rooms[room].getNext();

  if (clientSocket === emitterSocket) {
    if (this.rooms[room].getSize() === 1) {
      return;
    }

    clientSocket = this.rooms[room].getNext();
  }

  clientSocket.send(JSON.stringify({
    room: room,
    data: data
  }));

  return clientSocket;
};

/**
 * Calls all callbacks registered to `room` passing them `data` as argument.
 *
 * @param {string} room
 * @param {object} data
 * @returns {int} the number of triggered callbacks ; -1 if the room does not exist
 */
WSBrokerServer.prototype.dispatch = function (room, data) {
  if (!this.handlers[room]) {
    return -1;
  }
  this.handlers[room].forEach(cb => cb(data));

  return this.handlers[room].length;
};

/**
 * Attaches a callback to a `room`
 *
 * @param {string} room
 * @param {function} cb   The callback to execute
 */
WSBrokerServer.prototype.listen = function (room, cb) {
  if (this.handlers[room] === undefined) {
    this.handlers[room] = [];
  }
  this.handlers[room].push(cb);
};

/**
 * Returns a promise that resolves only when a first client registers itself
 * to the `room`.
 *
 * @param {string} room
 * @returns {promise}
 */
WSBrokerServer.prototype.waitForClients = function (room) {
  var
    deferred,
    interval;

  if (this.rooms[room]) {
    return q();
  }

  deferred = q.defer();

  interval = setInterval(() => {
    if (this.rooms[room]) {
      deferred.resolve();
      clearInterval(interval);
    }
  }, 100);

  return deferred.promise;
};

/**
 * Stops listening to `room` notifications
 *
 * @param {string} room
 */
WSBrokerServer.prototype.unsubscribe = function (room) {
  if (this.handlers[room]) {
    delete this.handlers[room];
  }
};

/**
 * Closes the server underlying Web socket.
 */
WSBrokerServer.prototype.close = function () {
  this.server.close();
  this.server = null;
};

module.exports = WSBrokerServer;

/**
 * Given a client Web socket, closes it and removes all related subscribtions
 * and callbacks.
 *
 * @param {ws.WebSocket} clientSocket
 */
function removeClient (clientSocket) {
  clientSocket.close();

  Object.keys(this.rooms).forEach(room => {
    this.rooms[room].remove(clientSocket);
    if (this.rooms[room].getSize() === 0) {
      delete this.rooms[room];
    }
  });
}

<|MERGE_RESOLUTION|>--- conflicted
+++ resolved
@@ -121,34 +121,6 @@
     return -1;
   }
 
-<<<<<<< HEAD
-  async.each(
-    this.rooms[room].getArray(),
-    (clientSocket, cb) => {
-      try {
-        if (clientSocket === emitterSocket) {
-          return cb();
-        }
-
-        clients++;
-        clientSocket.send(JSON.stringify({
-          room: room,
-          data: data
-        }));
-
-        cb();
-      }
-      catch (err) {
-        cb(err);
-      }
-    },
-    err => {
-      if (err) {
-        clients = -1;
-        this.pluginsManager.trigger('log:error', err);
-      }
-    });
-=======
   this.rooms[room].getArray().forEach(clientSocket => {
     if (clientSocket === emitterSocket) {
       return;
@@ -160,10 +132,9 @@
     }
     catch (err) {
       // could not broadcast to one child, we let the other ones recieve the message
-      _kuzzle.pluginsManager.trigger('log:error', err);
-    }
-  });
->>>>>>> 3864181e
+      this.pluginsManager.trigger('log:error', err);
+    }
+  });
 
   return clients;
 };
