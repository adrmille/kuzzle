var
  q = require('q'),
  KuzzleError = require('../api/core/errors/kuzzleError'),
  BadRequestError = require('../api/core/errors/badRequestError');

module.exports = function (kuzzle) {
  this.init = function () {
<<<<<<< HEAD
    kuzzle.services.init({blacklist: ['perf', 'notificationCache', 'mqBroker', 'statsCache']});
=======
    kuzzle.services.init({blacklist: ['notificationCache', 'mqBroker', 'statsCache']});
>>>>>>> d0c2dd55
    kuzzle.services.list.broker.listen(kuzzle.config.queues.workerWriteTaskQueue, onListenCB.bind(kuzzle));

    return q();
  };
};

function onListenCB (serializedRequestObject) {
  var
    errorMessage,
    error,
    requestId = serializedRequestObject.requestId;

  if (typeof this.services.list.writeEngine[serializedRequestObject.action] !== 'function') {
    errorMessage = 'Write Worker: unknown action <' + serializedRequestObject.action + '>';
    error = new BadRequestError(errorMessage).toJSON();
    error.requestId = requestId;

    this.services.list.broker.add(this.config.queues.workerWriteResponseQueue, error);
    this.pluginsManager.trigger('log:error', errorMessage);

    return false;
  }

  this.services.list.writeEngine[serializedRequestObject.action](serializedRequestObject)
    .then(result => {
      result.requestId = requestId;
      result.status = 200;
      this.services.list.broker.add(this.config.queues.workerWriteResponseQueue, result);
    })
    .catch(err => {
      error = (err instanceof KuzzleError) ? err.toJSON() : (new BadRequestError(err)).toJSON();
      error.requestId = requestId;
      this.services.list.broker.add(this.config.queues.workerWriteResponseQueue, error);
    });
}<|MERGE_RESOLUTION|>--- conflicted
+++ resolved
@@ -5,11 +5,7 @@
 
 module.exports = function (kuzzle) {
   this.init = function () {
-<<<<<<< HEAD
-    kuzzle.services.init({blacklist: ['perf', 'notificationCache', 'mqBroker', 'statsCache']});
-=======
     kuzzle.services.init({blacklist: ['notificationCache', 'mqBroker', 'statsCache']});
->>>>>>> d0c2dd55
     kuzzle.services.list.broker.listen(kuzzle.config.queues.workerWriteTaskQueue, onListenCB.bind(kuzzle));
 
     return q();
