{
  "name": "kuzzle",
  "author": "The Kuzzle Team <support@kuzzle.io>",
<<<<<<< HEAD
  "version": "0.5.1",
=======
  "version": "0.5.0",
>>>>>>> 6b53d8ec
  "description": "Kuzzle is an open-source solution that handles all the data management through a secured API, with a large choice of protocols.",
  "main": "./lib/index.js",
  "bin": {
    "kuzzle": "./bin/kuzzle.js"
  },
  "scripts": {
    "test": "npm run unit-testing --coverage && npm run functional-testing && npm run crawl-coverage",
    "unit-testing": "istanbul test _mocha",
    "functional-testing": "npm run cucumber",
    "cucumber": "cucumber.js",
    "crawl-coverage": "node coverage/scripts/feature-coverage-download.js",
    "codecov": "cat ./coverage/lcov.info | ./node_modules/.bin/codecov",
    "enable": "node bin/kuzzle enable",
    "disable": "node bin/kuzzle disable"
  },
  "directories": {
    "lib": "lib"
  },
  "dependencies": {
    "amqplib": "0.4.0",
    "async": "1.5.0",
    "big.js": "3.1.3",
    "body-parser": "1.14.1",
    "bunyan": "^1.5.1",
    "commander": "2.9.0",
    "elasticsearch": "9.0.0",
    "eventemitter2": "^0.4.14",
    "finalhandler": "0.4.0",
    "geolib": "j33f/Geolib",
    "json-stable-stringify": "1.0.0",
    "jsonwebtoken": "^5.4.0",
    "lodash": "3.10.1",
    "newrelic": "1.23.0",
    "ngeohash": "0.6.0",
    "node-units": "0.1.5",
    "node-uuid": "1.4.3",
    "portfinder": "^0.4.0",
    "q": "2.0.3",
    "rc": "1.1.2",
    "redis": "2.3.0",
    "request-promise": "1.0.2",
    "router": "1.1.3",
    "socket.io": "1.3.7",
    "walk": "2.3.9",
    "winston": "2.0.0",
    "ws": "0.8.0"
  },
  "repository": {
    "type": "git",
    "url": "git://github.com/kuzzleio/kuzzle.git"
  },
  "devDependencies": {
    "codecov.io": "^0.1.6",
    "cucumber": "0.8.1",
    "eslint": "1.8.0",
    "grunt": "^0.4.5",
    "grunt-contrib-jshint": "^0.11.3",
    "gruntify-eslint": "^1.0.1",
    "istanbul": "0.4.0",
    "istanbul-middleware": "0.2.1",
    "mocha": "2.3.3",
    "mqtt": "1.5.0",
    "rewire": "2.3.4",
    "should": "7.1.1",
    "should-promised": "0.3.1",
    "socket.io-client": "1.3.7",
    "stomp-client": "0.8.0"
  },
  "engines": {
    "node": ">= 4.1.1",
    "npm": ">= 2.14.4"
  },
  "license": "Apache-2.0"
}<|MERGE_RESOLUTION|>--- conflicted
+++ resolved
@@ -1,11 +1,7 @@
 {
   "name": "kuzzle",
   "author": "The Kuzzle Team <support@kuzzle.io>",
-<<<<<<< HEAD
-  "version": "0.5.1",
-=======
   "version": "0.5.0",
->>>>>>> 6b53d8ec
   "description": "Kuzzle is an open-source solution that handles all the data management through a secured API, with a large choice of protocols.",
   "main": "./lib/index.js",
   "bin": {
