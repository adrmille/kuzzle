--- conflicted
+++ resolved
@@ -40,10 +40,6 @@
     "jsonwebtoken": "^5.4.0",
     "lodash": "4.11.1",
     "ms": "^0.7.1",
-<<<<<<< HEAD
-    "newrelic": "1.26.2",
-=======
->>>>>>> 55c0f8c9
     "ngeohash": "0.6.0",
     "node-units": "0.1.7",
     "node-uuid": "1.4.7",
