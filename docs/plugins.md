# About

Plugins are external components allowing to execute functions on specific event triggering.  
There are several types of plugins:

* Hook events: just listen to events and perform other actions (ie: a log plugin). They do not respond to anything directly, they just listen.
* Pipe events: perform an action and return something. Kuzzle is waiting that all pipe events are performed before continuing.
* Controllers: add a specific controller to Kuzzle.

# Configuration

To customize plugins, you can create a file `config/customPlugins.json`. This file can override default plugin files `config/customPlugins.json` to add/remove plugins and their configurations.  
If you're using Docker, you can create your own `customPlugins.json` file and mount it in `/var/app/config/customPlugins.json`. In `docker-compose.yml` file, you can have something like

```
kuzzle:
  image: kuzzleio/kuzzle
  volumes:
    - "host/path/to/customPlugins.json:/var/app/config/customPlugins.json"
  ports:
    - "7512:7512"
  links:
    - elasticsearch
    - redis
```

A plugin configuration can have attributes:

* `url`: a git URL where the plugin can be found and cloned.
* `version`: a version corresponding to the version given in the file `package.json` in the plugin module.
* `customConfig`: config for the plugin. Each plugin has a different configuration (required or optional), check the corresponding plugin documentation for more information.
* `defaultConfig`: Don't edit this attribute. The defaultConfig is provided by the plugin itself. If you need to change the configuration, edit the `customConfig` attribute

**Note:**
* URL or version are required. The URL is checked first, so if you have set a version and an URL, the version will be ignored.

# Default plugins

## Logger

<<<<<<< HEAD
By default, the logger plugin is enabled and configured to use the service `winston` (refer to kuzzle-plugin-logger documentation for more information).  
=======
By default, the logger plugin is enabled and configured to use the service `winston` (refer to the [kuzzle-plugin-logger documentation](https://github.com/kuzzleio/kuzzle-plugin-logger) for more information).  

## "Passport Local" Authentication

By default, the a standard "passport-local" plugin is enabled to authenticate users with their username/password (refer to the [kuzzle-plugin-auth-passport-local documentation](https://github.com/kuzzleio/kuzzle-plugin-auth-passport-local) for more information).

See also the [global authentication mechanism documentation](security/authentication.md).
>>>>>>> 64b05737

# How to create a plugin

A plugin is a Javascript module that can be installed with NPM or via a public GIT repository.

## Configuration

The module must have a `package.json` file with a `pluginInfo` entry. The optional `defaultConfig` will be copied in files `config/defaultPlugins.json` and `config/customPlugins.json` in Kuzzle.

```json
"pluginInfo": {
    "defaultConfig": {
      "service": "winston",
      "level": "info",
      "addDate": true
    }
  }
```

## Architecture

Your main javascript file in your plugin must have a function `init` and expose a `hooks` and/or a `pipes` and/or a `controllers` object. All functions defined in these files must be exposed as main object.

### Hooks

Hook events are triggered and are not blocking functions. Typically, if we want to log something, we will use hook events.

```js
// Somewhere in Kuzzle
kuzzle.pluginsManager.trigger('event:hookEvent', message);
```

```js
// In hooks.js file in the plugin
module.exports = {
  'event:hookEvent': 'myFunction'
}
```

```js
// In main plugin index file
module.exports = function () {

  this.hooks = require('./config/hooks.js');
  this.init = function (config, context, isDummy) {
    // do something
  }

  this.myFunction = function (message, event) {
    console.log('Event', event, 'is triggered');
    console.log('There is the message', message);
  }
}
```

### Pipes

When an event pipe is triggered, we are waiting for all the functions attached on this event. A function attached on a pipe event has access to the data and can even change them.
A function must take in its last parameter a callback. This callback must be called at the end of the function with `callback(error, object)`:

* error: if there is an error during the function, this parameter must be set. If everything is ok, you can call the function with null
* object: the object to pass to the next function

Functions are called in chain. When the `callback()` function is called, the next function attached on the event is triggered.

Pipe events are useful when you want to modify or validate an object with a plugin.

```js
// Somewhere in Kuzzle
kuzzle.pluginsManager.trigger('event:pipeEvent', requestObject)
  .then(function (modifiedRequestObject) {
    // do something
  });
```

```js
// in pipes.js file in the plugin
module.exports = {
  'event:pipeEvent': 'addCreatedAt'
}
```

```js
// In main plugin index file
module.exports = function () {

  this.pipes = require('./config/pipes.js');
  this.init = function (config, context, isDummy) {
    // do something
  }

  this.addCreatedAt = function (requestObject, callback) {
    requestObject.data.body.createdAt = Date.now();
    callback(null, requestObject);
  }
}
```

In this example, in Kuzzle, the `modifiedRequestObject` has now a `createdAt` attribute.

### Controllers

A plugin controller is a plugin that adds some controller actions into Kuzzle.
It must expose to Kuzzle:

__A `controllers` object listing one or more controllers:__

```js
// in controllers.js file in the plugin
module.exports = {
  'mycontroller': 'MyController'
};
```

__A `routes` object listing the HTTP routes for the REST API:__

```js
// in routes.js file in the plugin
module.exports = [
  {verb: 'get', url: '/foo/:name', controller: 'mycontroller', action: 'myAction'},
  {verb: 'post', url: '/foo', controller: 'mycontroller', action: 'myAction'},
];
```

_NB: you can describe any routes as you want, according to the actions you need to implement.<br>
For each action, you can declare either a GET action, or a POST action, or both of them._

__The controller code, implementing your actions:__

```js
// in myController.js file
var q = require('q');

module.exports = function MyController (context) {

  this.myAction = function (requestObject)
    var
      deferred = q.defer(),
      responseBody = {},
      response;

    // here write the code of your action.
    // Sample response object creation with the context variable:
    response = new context.ResponseObject(requestObject, responseBody);

    // the function must return a Promise:
    deferred.resolve(response);
    return deferred.promise;
  };
};
```

```js
// In main plugin index file
module.exports = function () {

  this.controllers = require('./config/controllers.js');
  this.routes = require('./config/routes.js');
  this.context = null;
  this.init = function (config, context, isDummy) {
    this.context = context;
    // do something
  };

  this.MyController = function () {
    MyController = require('./controllers/myController'),
    return new MyController(this.context);
  };
};
```

Notes:
* Action methods must return a promise.
* The controller constructor must use a "_context_" variable, which contains
some Kuzzle prototypes such as ResponseObject or KuzzleError,
which can be used by the controller actions.<br>
(see [List of injected prototypes](../lib/api/core/pluginsContext.js) ).


#### How it works

* With Websocket and MQ protocols, _controller_ attribute is prefixed by the plugin name:<br>
Sample:

```js
{
  requestId: 'xxxxxxxxx',
  controller: 'myplugin/mycontroller',
  action: 'myAction',
  body: {
    name: "John Doe"
  }
}
```

* With REST protocol, we use the routes configured in _routes.js_, prefixed by "\_plugin/" + the plugin name:<br>
Samples:

GET action:

```
GET http://kuzzle:7512/api/_plugin/myplugin/foo/John%20Doe
```

POST action:

```
POST http://kuzzle:7512/api/_plugin/myplugin/foo
{"name": "John Doe"}
```

## Examples

* [kuzzle-plugin-logger](https://github.com/kuzzleio/kuzzle-plugin-logger).
* [kuzzle-plugin-helloworld](https://github.com/kuzzleio/kuzzle-plugin-helloworld).

# Troubleshooting

## Proxy

If you are using Docker and your network is behind a proxy, you need to run this [container](https://hub.docker.com/r/klabs/forgetproxy/) to let Kuzzle container use your proxy to download the plugin<|MERGE_RESOLUTION|>--- conflicted
+++ resolved
@@ -38,17 +38,13 @@
 
 ## Logger
 
-<<<<<<< HEAD
-By default, the logger plugin is enabled and configured to use the service `winston` (refer to kuzzle-plugin-logger documentation for more information).  
-=======
-By default, the logger plugin is enabled and configured to use the service `winston` (refer to the [kuzzle-plugin-logger documentation](https://github.com/kuzzleio/kuzzle-plugin-logger) for more information).  
+By default, the logger plugin is enabled and configured to use the service `winston` (refer to [kuzzle-plugin-logger documentation](https://github.com/kuzzleio/kuzzle-plugin-logger) for more information).  
 
 ## "Passport Local" Authentication
 
-By default, the a standard "passport-local" plugin is enabled to authenticate users with their username/password (refer to the [kuzzle-plugin-auth-passport-local documentation](https://github.com/kuzzleio/kuzzle-plugin-auth-passport-local) for more information).
+By default, the a standard "passport-local" plugin is enabled to authenticate users with their username/password (refer to [kuzzle-plugin-auth-passport-local documentation](https://github.com/kuzzleio/kuzzle-plugin-auth-passport-local) for more information).
 
 See also the [global authentication mechanism documentation](security/authentication.md).
->>>>>>> 64b05737
 
 # How to create a plugin
 
