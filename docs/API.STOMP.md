# Kuzzle STOMP API Specifications

## Introduction

Kuzzle fully supports the [STOMP](https://stomp.github.io/) protocol, with no loss of functionalities over other means of communications. That means that you can fully and easily use Kuzzle with STOMP.

Kuzzle embeds a MQ Broker service layer, supporting a variety of MQ protocols. This broker is a 2-way mean of communication between your application and Kuzzle, forwarding your queries to Kuzzle, and notifications/responses from Kuzzle back to your application.

The current implementation of our MQ Broker service uses [RabbitMQ](https://www.rabbitmq.com) with the [RabbitMQ STOMP plugin](https://www.rabbitmq.com/stomp.html)

**Note:** Have a look at the file [MQ-broker](MQ-broker.md) for a quick explanation of how to activate this protocol in Kuzzle

## Index

* [How to connect to Kuzzle](#how-to-connect-to-kuzzle)
* [What are response objects](#what-are-response-objects)
* [Performing queries](#performing-queries)
  * [Subscribing to documents](#subscribing-to-documents)
    * [Notifications you can receive](#notifications)
  * [Counting the number of subscriptions on a given room](#counting-the-number-of-subscriptions-on-a-given-room)
  * [Unsubscribing to a room](#unsubscribing-to-a-room)
  * [Sending a non persistent message](#sending-a-non-persistent-message)
  * [Creating a new document](#creating-a-new-document)
  * [Creating or Updating a document](#creating-or-updating-a-document)
  * [Retrieving a document](#retrieving-a-document)
  * [Searching for documents](#searching-for-documents)
  * [Updating a document](#updating-a-document)
  * [Counting documents](#counting-documents)
  * [Deleting a document using a document unique ID](#deleting-a-document-using-a-document-unique-id)
  * [Deleting documents using a query](#deleting-documents-using-a-query)
  * [Deleting an entire data collection](#deleting-an-entire-data-collection)
  * [Setting up a data mapping on a collection](#setting-up-a-data-mapping-in-a-collection)
  * [Retrieving the data mapping of a collection](#retrieving-the-data-mapping-of-a-collection)
  * [Performing a bulk import](#performing-a-bulk-import-on-a-data-collection)
  * [Performing a global bulk import](#performing-a-global-bulk-import)
<<<<<<< HEAD
  * [Getting the last statistics frame](#getting-the-last-statistics-frame)
  * [Getting all stored statistics](#getting-all-stored-statistics)
=======
  * [Listing all known data collections](#listing-all-known-data-collections)
>>>>>>> 1e4e67fc

## How to connect to Kuzzle

To establish communication with Kuzzle using STOMP, simply connect your application to the Kuzzle's STOMP port.
By default, the MQ Broker listens to the port 61613 for STOMP applications.

##  What are ``response`` objects

A ``response`` is the result of a query you send to Kuzzle. It may be the results of a search query, an acknowledgement of a created action, and so on.  
And when you subscribe to a room, Kuzzle also sends notifications to your application in the form of a ``response`` object.

A ``response`` is a JSON object with the following structure:

```javascript
{
  /*
  String containing an error message if something went wrong
  */
  error: null,  

  /*
  Complex object, depending on your query
  */
  result: {
    requestId: <unique ID>  // Your query unique identifier. See below.
    ...
  }
}
```

In order to get responses from Kuzzle, you have to provide a ``reply-to`` topic name in your message metadata. If you don't, Kuzzle will have no way to reply to you and may even discard your queries if a response is necessary.

To get responses from Kuzzle, simply subscribe to the queue ``/queue/<reply-to queue you provided>``.

Once you subscribed to your response topic, you may want to send multiple queries asynchronously to Kuzzle, and to distinguish what response refers to what query.  
To do that, simply add a unique ``requestId`` field to your queries. Kuzzle will send it back in its response!

## Performing queries

This section details every query you can send to Kuzzle, and the ``response`` object Kuzzle will send you back, if any.

The MQ Broker layer listens to specific topics in order to forward your queries to the right Kuzzle controller.

Kuzzle topics are named like this: ``<controller>.<data collection>.<action>``  
What that means is that you ask a Kuzzle ``controller`` to perform an ``action`` on a ``data collection``.

This documentation will tell you to what topic your queries need to be sent. The only thing you need to know is what a ``data collection`` is.  
Simply put, a ``data collection`` is a set of data managed internally by Kuzzle. It acts like a data table for persistent documents, or like a room for pub/sub messages.  


---

### Subscribing to documents

Subscription works differently in Kuzzle than with a regular publish/subscribe protocol.  
In Kuzzle, you don't exactly subscribe to a room or a topic but, instead, you subscribe to documents.

What it means is that, along with your subscription query, you also give to Kuzzle a set of matching criteria.  
Once you have subscribed to a room, if a pub/sub message is published matching your criteria, or if a matching stored document changes (because it is created, updated or deleted), then you'll receive a notification about it.  
Notifications are ``response`` objects.

Of course, you may also subscribe to a ``data collection`` with no other matching criteria, and you'll effectively listen to a 'topic'.

The matching criteria you pass on to Kuzzle are [filters](./filters.md).

How subscription works:  
:arrow_right: You send a subscription query to Kuzzle  
:arrow_left: Kuzzle responds to you with a room name and a room unique ID  
:arrow_right: You subscribe to the queue ``/queue/<reply-to queue you provided>``  
:arrow_left: When a document matches your room criterias, Kuzzle sends you a ``response``

**Topic:** ``/exchange/amq.topic/subscribe.<data collection>.on``

**reply-to queue metadata:** Required.

**Query:**

```javascript
{
  /*
  Required: an unique connection ID.
  If your query doesn't include a clientId field, Kuzzle will discard your query.
  */
  clientId: <Unique connection ID>,

  /*
  Optionnal: Kuzzle will create an unique ID if you don't provide one.
  If you do, the requestId will be treated by Kuzzle as a room name.
  */
  requestId: <room name>,

  /*
  A set of filters matching documents you want to listen to
  */
  body: {

  }
}
```

**Note:** If an empty body is provided, the subscription is performed on the whole collection

**Response:**

```javascript
{
  error: null,                      // Assuming everything went well
  result: {
    roomId: 'unique Kuzzle room ID',
    roomName: 'your request ID, or a Kuzzle auto-generated ID'
  }
}
```

#### Notifications

Once you receive this ``response``, all you have to do is to subscribe to the ``/topic/<roomId>`` topic to receive notifications.

There are 4 types of notifications you can receive:

#### 'A document has been created' notification:

```javascript
{
  error: null,                        // Assuming everything went well
  result: {
    _id: 'unique document ID',
    _source: {                        // The created document

    },
    action: 'create',
    collection: '<data collection>',
    controller: 'write',
    requestId: '<unique request ID>'  // The query ID that updated the document
    // there is no document source in this notification
  }
}
```

#### 'An updated document entered your listening scope' notification:

```javascript
{
  error: null,                        // Assuming everything went well
  result: {
    _id: 'unique document ID',
    _source: {                        // The updated document

    },
    action: 'update',
    collection: '<data collection>',
    controller: 'write',
    requestId: '<unique request ID>'  // The query that updated the document
  }
}
```

#### 'An updated document left your listening scope' notification:

```javascript
{
  error: null,                        // Assuming everything went well
  result: {
    _id: 'unique document ID',
    action: 'update',
    collection: '<data collection>',
    controller: 'write',
    requestId: '<unique request ID>'  // The query that updated the document
    // there is no document source in this notification
  }
}
```


#### 'A document has been deleted' notification:

```javascript
{
  error: null,                        // Assuming everything went well
  result: {
    _id: 'unique document ID',
    action: 'delete',
    collection: '<data collection>',
    controller: 'write',
    requestId: '<unique request ID>'  // The query that updated the document
    // there is no document source in this notification
  }
}
```

#### 'A user entered a room' notification:

```javascript
{
  error: null,                        // Assuming everything went well
  result: {
    roomId: 'unique Kuzzle room ID',
    roomName: 'the new user room ID',
    controller: 'subscribe',
    action: 'on',
    count: <the new user count on that room>,
  }
}
```
#### 'A user left a room' notification:

```javascript
{
  error: null,                        // Assuming everything went well
  result: {
    roomId: 'unique Kuzzle room ID',
    roomName: 'the exiting user room ID',
    controller: 'subscribe',
    action: 'off',
    count: <the new user count on that room>,
  }
}
```

---

### Counting the number of subscriptions on a given room

Return the number of people/applications who have subscribed to the same documents as you.

It works with the room unique ID Kuzzle returns to you when you make a subscription.

**Topic:** ``/exchange/amq.topic/subscribe.<data collection>.count``

**reply-to queue metadata:** Required.

**Query:**

```javascript
{
  /*
  Optionnal
  */
  clientId: <Unique session ID>,

  /*
  Optionnal: Kuzzle will forward this field in its response, allowing you
  to easily identify what query generated the response you got.
  */
  requestId: <Unique query ID>,

  /*
  The document unique identifier. It's the same one that Kuzzle sends you
  in its responses when you create a document, or when you do a search query.
  */
  body: {
    roomId: 'internal Kuzzle room ID'
  }
}
```

**Response:**

```javascript
{
  error: null,                        // Assuming everything went well
  result: <number of subscriptions>
}
```

---

###  Unsubscribing to a room

Makes Kuzzle remove you of its subscribers on this room.

**Topic:** ``/exchange/amq.topic/subscribe.<data collection>.off``

**reply-to queue metadata:** Required

**Query:**

```javascript
{
  /*
  Required. Represents the request ID of the subscription query.
  It's also your room name.
  */
  requestId: 'room name',

  /*
  Required. Allow Kuzzle to know which client want to unsubscribe.
  */
  clientId: '<your unique client ID>'
}
```

**Response:**

```javascript
{
  error: null,                        // Assuming everything went well
  result: {
    roomId: 'unique Kuzzle room ID',
    roomName: 'your request ID, or a Kuzzle auto-generated ID'
  }
}
```

---

### Sending a non persistent message

**Topic:** ``/exchange/amq.topic/write.<data collection>.create``

**reply-to queue metadata:** Ignored by Kuzzle

**Query:**

```javascript
{
  // Tells Kuzzle to send a non persistent message
  persist: false,

  /*
  The document itself
  */
  body: {
    ...
  }
}
```

**Response:** Kuzzle doesn't send a response when sending non persistent message.

---

### Creating a new document

Creates a new document in the persistent data storage. Returns an error if the document already exists.

**Topic:** ``/exchange/amq.topic/write.<data collection>.create``

**reply-to queue metadata:** Optionnal

**Query:**

```javascript
{
  /*
  Optionnal
  */
  clientId: <Unique session ID>,

  /*
  Optionnal: Kuzzle will forward this field in its response, allowing you
  to easily identify what query generated the response you got.
  */
  requestId: <Unique query ID>,

  /*
  The document itself
  */
  body: {
    ...
  }
}
```

**Kuzzle response:**

```javascript
{
  error: null,                      // Assuming everything went well
  result: {
    _id: '<Unique document ID>',    // The generated document ID
    _source: {                      // The created document
      ...
    },
    collection: '<data collection>',
    action: 'create',
    controller: 'write',
    requestId: '<unique request identifier>',
    _version: 1                     // The version of the document in the persistent data storage
  }
}
```

---

###  Creating or Updating a document

Creates a new document in the persistent data storage, or update it if it already exists.

**Topic:** ``/exchange/amq.topic/write.<data collection>.createOrUpdate``

**reply-to queue metadata:** Optionnal

**Query:**

```javascript
{
  /*
  Optionnal
  */
  clientId: <Unique session ID>,

  /*
  Optionnal: Kuzzle will forward this field in its response, allowing you
  to easily identify what query generated the response you got.
  */
  requestId: <Unique query ID>,

  /*
  The document itself
  */
  body: {
    ...
  }
}
```

**Kuzzle response:**

```javascript
{
  error: null,                      // Assuming everything went well
  result: {
    _id: '<Unique document ID>',    // The generated document ID
    _source: {                      // The created document
      ...
    },
    collection: '<data collection>',
    action: 'createOrUpdate',
    controller: 'write',
    requestId: '<unique request identifier>',
    _version: <number>,             // The new version number of this document
    created: <boolean>              // true: a new document has been created, false: the document has been updated
  }
}
```

---

### Retrieving a document

Only documents in the persistent data storage layer can be retrieved.

**Topic:** ``/exchange/amq.topic/read.<data collection>.get``

**reply-to queue metadata:** Required.

**Query:**

```javascript
{
  /*
  Optionnal
  */
  clientId: <Unique session ID>,

  /*
  Optionnal: Kuzzle will forward this field in its response, allowing you
  to easily identify what query generated the response you got.
  */
  requestId: <Unique query ID>,

  /*
  The document unique identifier. It's the same one that Kuzzle sends you
  in its responses when you create a document, or when you do a search query.
  */
  _id: '<document ID>'
}
```

**Response:**

```javascript
{
  error: null,                      // Assuming everything went well
  result: {
    _id: '<Unique document ID>',    // The generated document ID
    _source: {                      // The requested document
      ...
    },
    collection: '<data collection>',
    action: 'get',
    controller: 'read',
    requestId, '<unique request identifier>'
  }
}
```

---

### Searching for documents

Only documents in the persistent data storage layer can be searched.

Kuzzle uses the [ElasticSearch Query DSL ](https://www.elastic.co/guide/en/elasticsearch/reference/1.3/query-dsl.html) syntax.

**Topic:** ``/exchange/amq.topic/read.<data collection>.search``

**reply-to queue metadata:** Required.

**Query:**

```javascript
{
  /*
  Optionnal
  */
  clientId: <Unique session ID>,

  /*
  Optionnal: Kuzzle will forward this field in its response, allowing you
  to easily identify what query generated the response you got.
  */
  requestId: <Unique query ID>,

  /*
  A set of filters or queries matching documents you're looking for.
  Use 'query' instead of 'filter' if you want to perform a query instead.
  */
  body: {
    filter: {

    }
  }
}
```

**Response:**

```javascript
{
  error: null,                      // Assuming everything went well
  result: {
    _source: {                      // Your original filter/query
      ...
    },
    hits: {                         // Your search results
      /* An array of objects containing your retrieved documents */
      hits: [
          {
            _id: '<document unique ID>',
            _source: {                // The actual document

            },
          },
          {
            // Another document... and so on
          }
        ],
        total: <number of found documents>
    }
    collection: '<data collection>',
    action: 'search',
    controller: 'read',
    requestId, '<unique request identifier>'
  }
}
```

---

### Updating a document

Only documents in the persistent data storage layer can be updated.

**Topic:** ``/exchange/amq.topic/write.<data collection>.update``

**reply-to queue metadata:** Optionnal.

**Query:**

```javascript
{
  /*
  Optionnal
  */
  clientId: <Unique session ID>,

  /*
  Optionnal: Kuzzle will forward this field in its response, allowing you
  to easily identify what query generated the response you got.
  */
  requestId: <Unique query ID>,

  /*
  The document unique identifier. It's the same one that Kuzzle sends you
  in its responses when you create a document, or when you do a search query.
  */
  _id: '<document ID>'

  /*
  The actual update query
  */
  body: {
    field_to_update1: 'new value',
    field_to_update2: 'new value',
    ...
  }
}
```

**Response:**

```javascript
{
  error: null,                      // Assuming everything went well
  result: {
    _id:
    _source: {                      // Your original update query
      ...
    },
    collection: '<data collection>',
    action: 'update',
    controller: 'write',
    requestId, '<unique request identifier>'
  }
}
```

---

### Counting documents

Only documents in the persistent data storage layer can be counted.

Kuzzle uses the [ElasticSearch Query DSL ](https://www.elastic.co/guide/en/elasticsearch/reference/1.3/query-dsl.html) syntax.


**Topic:** ``/exchange/amq.topic/read.<data collection>.count``

**reply-to queue metadata:** Required.

**Query:**

```javascript
{
  /*
  Optionnal
  */
  clientId: <Unique session ID>,

  /*
  Optionnal: Kuzzle will forward this field in its response, allowing you
  to easily identify what query generated the response you got.
  */
  requestId: <Unique query ID>,

  /*
  A set of filters or queries matching documents you're looking for.
  Use 'query' instead of 'filter' if you want to perform a query instead.
  */
  body: {
    filter: {

    }
  }
}
```

**Response:**

```javascript
{
  error: null,                      // Assuming everything went well
  result: {
    count: <number of found documents>
    _source: {                      // Your original count query
      ...
    },
    collection: '<data collection>',
    action: 'count',
    controller: 'read',
    requestId, '<unique request identifier>'
  }
}
```

---

### Deleting a document using a document unique ID

Only documents in the persistent data storage layer can be deleted.

**Topic:** ``/exchange/amq.topic/write.<data collection>.delete``

**reply-to queue metadata:** Optionnal.

**Query:**

```javascript
{
  /*
  Optionnal
  */
  clientId: <Unique session ID>,

  /*
  Optionnal: Kuzzle will forward this field in its response, allowing you
  to easily identify what query generated the response you got.
  */
  requestId: <Unique query ID>,

  /*
  The document unique identifier. It's the same one that Kuzzle sends you
  in its responses when you create a document, or when you do a search query.
  */
  _id: '<document ID>'
}
```

**Response:**

```javascript
{
  error: null,                      // Assuming everything went well
  result: {
    _id: '<document ID>'            // The deleted document identifier
    _source: {                      // Your original delete query
      action: 'delete',
      collection: '<data collection>',
      controller: 'write'
    },
    collection: '<data collection>',
    action: 'delete',
    controller: 'write',
    requestId, '<unique request identifier>'
  }
}
```

---

### Deleting documents using a query

Only documents in the persistent data storage layer can be deleted.

Kuzzle uses the [ElasticSearch Query DSL ](https://www.elastic.co/guide/en/elasticsearch/reference/1.3/query-dsl.html) syntax.


**Topic:** ``/exchange/amq.topic/write.<data collection>.deleteByQuery``

**reply-to queue metadata:** Optionnal.

**Query:**

```javascript
{
  /*
  Optionnal
  */
  clientId: <Unique session ID>,

  /*
  Optionnal: Kuzzle will forward this field in its response, allowing you
  to easily identify what query generated the response you got.
  */
  requestId: <Unique query ID>,

  /*
  A set of filters or queries matching documents you're looking for.
  Use 'query' instead of 'filter' if you want to perform a query instead.
  */
  body: {
    filter: {

    }
  }
}
```

**Response:**

```javascript
{
  error: null,                      // Assuming everything went well
  result: {
    _source: {                      // Your original query
      ...
    },
    collection: '<data collection>',
    action: 'deleteByQuery',
    controller: 'write',
    requestId, '<unique request identifier>',

    /*
    Array of strings listing the IDs of removed documents
    */
    ids: ['id1', 'id2', ..., 'idn']
  }
}
```

---

### Deleting an entire data collection

This removes an entire data collection in the persistent data storage layer.  
This action is handled by the **administration** controller.

**Topic:** ``/exchange/amq.topic/admin.<data collection>.deleteCollection``

**reply-to queue metadata:** Optionnal.

**Query:**

```javascript
{
  /*
  Optionnal
  */
  clientId: <Unique session ID>,

  /*
  Optionnal: Kuzzle will forward this field in its response, allowing you
  to easily identify what query generated the response you got.
  */
  requestId: <Unique query ID>,
}
```

**Response:**

```javascript
{
  error: null,                      // Assuming everything went well
  result: {
    _source: {                      // Your original query
      collection: '<data collection>',
      action: 'deleteCollection',
      controller: 'admin',
    },
    collection: '<data collection>',
    action: 'deleteCollection',
    controller: 'admin',
    requestId, '<unique request identifier>'
  }
}
```

---

### Setting up a data mapping in a collection

When creating a new data collection in the persistent data storage layer, Kuzzle uses a default mapping.  
It means that, by default, you won't be able to exploit the full capabilities of our persistent data storage layer (currently handled by [ElasticSearch](https://www.elastic.co/products/elasticsearch)), and your searches may suffer from below-average performances, depending on the amount of data you stored in a collection and the complexity of your database.

To solve this matter, Kuzzle's API offer a way to create data mapping and expose the entire [mapping capabilities of ElasticSearch](https://www.elastic.co/guide/en/elasticsearch/reference/1.3/mapping.html).

This action is handled by the **administration** controller.

**Topic:** ``/exchange/amq.topic/admin.<data collection>.putMapping``

**reply-to queue metadata:** Optionnal.

**Query:**

```javascript
{
  /*
  Optionnal
  */
  clientId: <Unique session ID>,

  /*
  Optionnal: Kuzzle will forward this field in its response, allowing you
  to easily identify what query generated the response you got.
  */
  requestId: <Unique query ID>,

  /*
  Data mapping using ElasticSearch mapping syntax
  */
  body: {
    properties: {
      field1: {type: 'field type', ...options... },
      field2: {type: 'field type', ...options... },
      ...
      fieldn: {type: 'field type', ...options... },
    }
  }
}
```

**Response:**

```javascript
{
  error: null,                      // Assuming everything went well
  result: {
    _source: {                      // Your original mapping query
      ...
    },
    collection: '<data collection>',
    action: 'putMapping',
    controller: 'admin',
    requestId, '<unique request identifier>'
  }
}
```

---

### Retrieving the data mapping of a collection

Get data mapping of a collection previously defined

**Topic:** ``/exchange/amq.topic/admin.<data collection>.getMapping``

**reply-to queue metadata:** Required.

**Query:**

```javascript
{
  /*
  Optionnal: allow Kuzzle to send a response to your application
  */
  clientId: <Unique session ID>,

  /*
  Optionnal: Kuzzle will forward this field in its response, allowing you
  to easily identify what query generated the response you got.
  */
  requestId: <Unique query ID>,
}
```

**Response:**

```javascript
{
  error: null,                      // Assuming everything went well
  result: {
    _source: {},
    action: 'getMapping',
    collection: '<data collection>',
    controller: 'admin',
    requestId: '<unique request identifier>',

    mainindex: {
      mappings: {
        <data collection>: {

          /*
          Data mapping using ElasticSearch mapping syntax
          */
          properties: {
            field1: {type: 'field type', ...options... },
            field2: {type: 'field type', ...options... },
            ...
            fieldn: {type: 'field type', ...options... },
          }
        }
      }
    }
  }
}
```

---

### Performing a bulk import on a data collection

A bulk import allows your application to perform multiple writing operations thanks to a single query. This is especially useful if you want to create a large number of documents, as a bulk import will be a lot faster compared to creating them individually using ``create`` queries.  
As with other queries, the syntax for bulk imports closely resembles the [ElasticSearch Bulk API](https://www.elastic.co/guide/en/elasticsearch/reference/1.3/docs-bulk.html?q=bulk).

Bulk import only works on documents in our persistent data storage layer.

**Topic:** ``/exchange/amq.topic/bulk.<data collection>.import``

**reply-to queue metadata:** Optionnal.

**Query:**

```javascript
{
  /*
  Optionnal
  */
  clientId: <Unique session ID>,

  /*
  Optionnal: Kuzzle will forward this field in its response, allowing you
  to easily identify what query generated the response you got.
  */
  requestId: <Unique query ID>,

  /*
  Data mapping using ElasticSearch bulk syntax.
  */
  body: [
    {create: {}},
    { a: 'document', with: 'any', number: 'of fields' },
    { another: 'document' },
    { and: { another: 'one'} },
    ...
  ]
}
```

**Response:**

```javascript
{
  error: null,                      // Assuming everything went well
  result: {
    _source: {                      // Your original bulk import query
      ...
    },
    collection: '<data collection>',
    action: 'import',
    controller: 'bulk',
    requestId, '<unique request identifier>',

    /*
    The list of executed queries, with their status
    */
    items: [
      { create: {
          _id: '<document ID>',
          status: <HTTP status code>
        }
      },
      { create: {
          _id: '<document ID>',
          status: <HTTP status code>
        }
      },
      { create: {
          _id: '<document ID>',
          status: <HTTP status code>
        }
      }
    ]
  }
}
```

---

### Performing a global bulk import

The previous section covers how to perform a bulk import on a specific data collection, but you may want to execute one on a whole database, modifying multiple data collections at once.

To do that, refer to the [ElasticSearch Bulk API](https://www.elastic.co/guide/en/elasticsearch/reference/1.3/docs-bulk.html?q=bulk), using the ``_type`` argument to specify the data collection you want to modify.

Bulk import only works on documents in our persistent data storage layer.

**Topic:** ``/exchange/amq.topic/bulk..import``

**reply-to queue metadata:** Optionnal.

**Query:**

```javascript
{
  /*
  Optionnal: allow Kuzzle to send a response to your application
  */
  clientId: <Unique session ID>,

  /*
  Optionnal: Kuzzle will forward this field in its response, allowing you
  to easily identify what query generated the response you got.
  */
  requestId: <Unique query ID>,

  /*
  Data mapping using ElasticSearch bulk syntax.
  */
  body: [
    {create: {"_type": "<data collection>"}},
    { a: 'document', with: 'any', number: 'of fields' },
    { another: 'document' },
    { and: { another: 'one'} },
    ...
  ]
}
```

**Response:**

```javascript
{
  error: null,                      // Assuming everything went well
  result: {
    _source: {                      // Your original bulk import query
      ...
    },
    action: 'import',
    controller: 'bulk',

    /*
    The list of executed queries, with their status
    */
    items: [
      { create: {
          _id: '<document ID>',
          status: <HTTP status code>
        }
      },
      { create: {
          _id: '<document ID>',
          status: <HTTP status code>
        }
      },
      { create: {
          _id: '<document ID>',
          status: <HTTP status code>
        }
      }
    ],

    /*
    The requestId field you provided.
    */
    requestId, '<unique request identifier>'
  }
}
```

---

<<<<<<< HEAD
### Getting the last statistics frame

Kuzzle monitors its internal activities and make snapshots of them. This command allows getting the last stored statistics frame.

These statistics include:

* the number of connected users for protocols allowing this notion (websocket, udp, ...)
* the number of ongoing requests
* the number of completed requests since the last frame
* the number of failed requests since the last frame

**Topic:** ``/exchange/amq.topic/admin..getStats``

**reply-to queue metadata:** Required.

**Query:**

```javascript
{
  /*
  Optionnal
  */
  clientId: <Unique session ID>,

  /*
  Optionnal: Kuzzle will forward this field in its response, allowing you
  to easily identify what query generated the response you got.
  */
  requestId: <Unique query ID>
}
```

**Response:**

```javascript
{
  error: null,                      // Assuming everything went well
  result: {
    _source: {                      // Your original query
      ...
    },
    action: 'getStats',
    controller: 'admin',
    statistics: {
      "YYYY-MM-DDTHH:mm:ss.mmmZ": {
        completedRequests: {
          websocket: 148,
          rest: 24,
          mq: 78
        },
        failedRequests: {
          websocket: 3
        },
        ongoingRequests: {
          mq: 8,
          rest: 2
        }
        connections: {
          websocket: 13
        }
      }
    },
    /*
    The requestId field you provided.
    */
    requestId: '<unique request identifier>'
  }
}
```

---

### Getting all stored statistics

Kuzzle monitors its internal activities and make snapshots regularly. This command allows getting all the stored statistics.    
By default, snapshots are made every 10s, and these snapshots are stored for 1hr.

These statistics include:

* the number of connected users for protocols allowing this notion (websocket, udp, ...)
* the number of ongoing requests
* the number of completed requests since the last frame
* the number of failed requests since the last frame

Statistics are returned as a JSON-object with each key being the snapshot's timestamp.
 
**Topic:** ``/exchange/amq.topic/admin..getAllStats``

**reply-to queue metadata:** Required.
=======
### Listing all known data collections

Return the complete list of persisted data collections.

**Topic:** ``/exchange/amq.topic/read..listCollections``

**replyTo queue metadata:** Required.
>>>>>>> 1e4e67fc

**Query:**

```javascript
{
  /*
  Optionnal
  */
  clientId: <Unique session ID>,

  /*
  Optionnal: Kuzzle will forward this field in its response, allowing you
  to easily identify what query generated the response you got.
  */
  requestId: <Unique query ID>
}
```

**Response:**

```javascript
{
  error: null,                      // Assuming everything went well
  result: {
<<<<<<< HEAD
    _source: {                      // Your original query
      ...
    },
    action: 'getAllStats',
    controller: 'admin',
    statistics: {
      "YYYY-MM-DDTHH:mm:ss.mmmZ": {
        completedRequests: {
          websocket: 148,
          rest: 24,
          mq: 78
        },
        failedRequests: {
          websocket: 3
        },
        ongoingRequests: {
          mq: 8,
          rest: 2
        }
        connections: {
          websocket: 13
        }
      },
      "YYYY-MM-DDTHH:mm:ss.mmmZ": {
        completedRequests: { ... },
        failedRequests: { ... },
        ongoingRequests: { ... }
        connections: { ... }
      },
      ...
    },
    /*
    The requestId field you provided.
    */
=======
    collections: [                  // An array of data collection names
      'collection_1', 
      'collection_2', 
      'collection_...',
      'collection_n'
    ],
    action: 'listCollection',
    controller: 'read',
>>>>>>> 1e4e67fc
    requestId: '<unique request identifier>'
  }
}
```<|MERGE_RESOLUTION|>--- conflicted
+++ resolved
@@ -33,13 +33,10 @@
   * [Retrieving the data mapping of a collection](#retrieving-the-data-mapping-of-a-collection)
   * [Performing a bulk import](#performing-a-bulk-import-on-a-data-collection)
   * [Performing a global bulk import](#performing-a-global-bulk-import)
-<<<<<<< HEAD
   * [Getting the last statistics frame](#getting-the-last-statistics-frame)
   * [Getting all stored statistics](#getting-all-stored-statistics)
-=======
   * [Listing all known data collections](#listing-all-known-data-collections)
->>>>>>> 1e4e67fc
-
+  
 ## How to connect to Kuzzle
 
 To establish communication with Kuzzle using STOMP, simply connect your application to the Kuzzle's STOMP port.
@@ -312,7 +309,7 @@
 
 **Topic:** ``/exchange/amq.topic/subscribe.<data collection>.off``
 
-**reply-to queue metadata:** Required
+**reply-to queue metadata:** Optionnal
 
 **Query:**
 
@@ -1162,7 +1159,6 @@
 
 ---
 
-<<<<<<< HEAD
 ### Getting the last statistics frame
 
 Kuzzle monitors its internal activities and make snapshots of them. This command allows getting the last stored statistics frame.
@@ -1252,15 +1248,6 @@
 **Topic:** ``/exchange/amq.topic/admin..getAllStats``
 
 **reply-to queue metadata:** Required.
-=======
-### Listing all known data collections
-
-Return the complete list of persisted data collections.
-
-**Topic:** ``/exchange/amq.topic/read..listCollections``
-
-**replyTo queue metadata:** Required.
->>>>>>> 1e4e67fc
 
 **Query:**
 
@@ -1285,7 +1272,6 @@
 {
   error: null,                      // Assuming everything went well
   result: {
-<<<<<<< HEAD
     _source: {                      // Your original query
       ...
     },
@@ -1320,7 +1306,44 @@
     /*
     The requestId field you provided.
     */
-=======
+    requestId: '<unique request identifier>'
+  }
+}
+```
+
+---
+
+### Listing all known data collections
+
+Return the complete list of persisted data collections.
+
+**Topic:** ``/exchange/amq.topic/read..listCollections``
+
+**replyTo queue metadata:** Required.
+
+**Query:**
+
+```javascript
+{
+  /*
+  Optionnal
+  */
+  clientId: <Unique session ID>,
+
+  /*
+  Optionnal: Kuzzle will forward this field in its response, allowing you
+  to easily identify what query generated the response you got.
+  */
+  requestId: <Unique query ID>
+}
+```
+
+**Response:**
+
+```javascript
+{
+  error: null,                      // Assuming everything went well
+  result: {
     collections: [                  // An array of data collection names
       'collection_1', 
       'collection_2', 
@@ -1329,7 +1352,6 @@
     ],
     action: 'listCollection',
     controller: 'read',
->>>>>>> 1e4e67fc
     requestId: '<unique request identifier>'
   }
 }
