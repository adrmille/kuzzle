# Kuzzle MQTT API Specifications

## Introduction

Kuzzle fully supports the [MQTT](http://mqtt.org/) protocol, with no loss of functionalities over other means of communications. That means that you can fully and easily use Kuzzle with MQTT.

Kuzzle embeds a MQ Broker service layer, supporting a variety of MQ protocols. This broker is a 2-way mean of communication between your application and Kuzzle, forwarding your queries to Kuzzle, and notifications/responses from Kuzzle back to your application.

The current implementation of our MQ Broker service uses [RabbitMQ](https://www.rabbitmq.com), with the [RabbitMQ MQTT Adapter](https://www.rabbitmq.com/mqtt.html).

**Note:** Have a look at the file [MQ-broker](MQ-broker.md) for a quick explanation of how to activate this protocol in Kuzzle

## Index

* [How to connect to Kuzzle](#how-to-connect-to-kuzzle)
* [What are response objects](#what-are-response-objects)
* [Performing queries](#performing-queries)
  * [Subscribing to documents](#subscribing-to-documents)
    * [Notifications you can receive](#notifications)
  * [Counting the number of subscriptions on a given room](#counting-the-number-of-subscriptions-on-a-given-room)
  * [Unsubscribing to a room](#unsubscribing-to-a-room)
  * [Sending a non persistent message](#sending-a-non-persistent-message)
  * [Creating a new document](#creating-a-new-document)
  * [Retrieving a document](#retrieving-a-document)
  * [Searching for documents](#searching-for-documents)
  * [Updating a document](#updating-a-document)
  * [Counting documents](#counting-documents)
  * [Deleting a document using a document unique ID](#deleting-a-document-using-a-document-unique-id)
  * [Deleting documents using a query](#deleting-documents-using-a-query)
  * [Deleting an entire data collection](#deleting-an-entire-data-collection)
  * [Setting up a data mapping on a collection](#setting-up-a-data-mapping-in-a-collection)
<<<<<<< HEAD
  * [Retriveing the data mapping of a collection](#retrieving-the-data-mapping-of-a-collection)
  * [Performing a bulk import](#performing-a-bulk-import-on-a-data-collection)
  * [Performing a global bulk import](#performing-a-global-bulk-import)
=======
  * [Retrieving the data mapping of a collection](#retrieving-the-data-mapping-of-a-collection)
  * [Performing a bulk import](#performing-a-bulk-import)
>>>>>>> 3c2cea26

## <a name="how-to-connect-to-kuzzle"></a> How to connect to Kuzzle

To establish communication with Kuzzle using MQTT, simply connect your application to the Kuzzle's MQTT port.
By default, the MQ Broker listens to the port 1883 for MQTT applications.

## <a name="what-are-response-objects"></a> What are ``response`` objects

A ``response`` is the result of a query you send to Kuzzle. It may be the results of a search query, an acknowledgement of a created action, and so on.  
And when you subscribe to a room, Kuzzle also sends notifications to your application in the form of a ``response`` object.

A ``response`` is a JSON object with the following structure:

```javascript
{
  /*
  String containing an error message if something went wrong
  */
  error: null,  

  /*
  Complex object, depending on your query
  */
  result: {
    requestId: <unique ID>  // Your query unique identifier. See below.
    ...
  }
}
```

Because the MQTT specification doesn't include any way of getting back a response (for instance, a reply-to channel name like with other MQ protocols), we had to specify our own way to send responses and notifications to your application.

For this purpose, all queries you send to Kuzzle should include a ``clientId`` value, and this ID should be unique, for instance a [UUID](https://en.wikipedia.org/wiki/Universally_unique_identifier). If you don't indicate one, Kuzzle will have no way of getting back to you.

To get responses from Kuzzle, simply subscribe to the room ``mqtt.<your unique clientId>``.

Once you subscribed to your response topic, you may want to send multiple queries asynchronously to Kuzzle, and to distinguish what response refers to what query.  
To do that, simply add a unique ``requestId`` field to your queries. Kuzzle will send it back in its response!

## <a name="performing-queries"></a> Performing queries

This section details every query you can send to Kuzzle, and the ``response`` object Kuzzle will send you back, if any.

The MQ Broker layer listens to specific topics in order to forward your queries to the right Kuzzle controller.

Kuzzle topics are named like this: ``<controller>.<data collection>.<action>``  
What that means is that you ask a Kuzzle ``controller`` to perform an ``action`` on a ``data collection``.

This documentation will tell you to what topic your queries need to be sent. The only thing you need to know is what a ``data collection`` is.  
Simply put, a ``data collection`` is a set of data managed internally by Kuzzle. It acts like a data table for persistent documents, or like a room for pub/sub messages.  


---

### <a name="subscribing-to-documents"></a> Subscribing to documents

Subscription works differently in Kuzzle than with a regular publish/subscribe protocol.  
In Kuzzle, you don't exactly subscribe to a room or a topic but, instead, you subscribe to documents.

What it means is that, along with your subscription query, you also give to Kuzzle a set of matching criteria.  
Once you have subscribed to a room, if a pub/sub message is published matching your criteria, or if a matching stored document changes (because it is created, updated or deleted), then you'll receive a notification about it.  
Notifications are ``response`` objects.

Of course, you may also subscribe to a ``data collection`` with no other matching criteria, and you'll effectively listen to a 'topic'.

The matching criteria you pass on to Kuzzle are [filters](./filters.md).

How subscription works:  
:arrow_right: You send a subscription query to Kuzzle  
:arrow_left: Kuzzle responds to you with a room name and a room unique ID  
:arrow_right: You subscribe to the topic ``mqtt.<room name>``
:arrow_left: When a document matches your room criteria, Kuzzle sends you a ``response``

**Topic:** ``subscribe.<data collection>.on``

**Query:**

```javascript
{
  /*
  Required. If your query doesn't include a clientId field, Kuzzle
  will discard your query, because it doesn't have any mean to send you
  the resulting room ID.
  */
  clientId: <Unique session ID>,

  /*
  Optionnal: Kuzzle will create an unique ID if you don't provide one.
  If you do, the requestId will be treated by Kuzzle as a room name.
  */
  requestId: <room name>,

  /*
  A set of filters matching documents you want to listen to
  */
  body: {

  }
}
```

**Note:** If an empty body is provided, the subscription is performed on the whole collection

**Response:**

```javascript
{
  error: null,                      // Assuming everything went well
  result: {
    roomId: 'unique Kuzzle room ID',
    roomName: 'your request ID, or a Kuzzle auto-generated ID'
  }
}
```

#### <a name="notifications"></a> Notifications

Once you receive this ``response``, all you have to do is to subscribe to the ``<provided room name>`` topic to receive notifications.

There are 4 types of notifications you can receive:

#### 'A document has been created' notification:

```javascript
{
  error: null,                        // Assuming everything went well
  result: {
    _id: 'unique document ID',
    _source: {                        // The created document

    },
    action: 'create',
    collection: '<data collection>',
    controller: 'write',
    requestId: '<unique request ID>'  // The query updating the document document
    // there is no document source in this notification
  }
}
```

#### 'An updated document entered your listening scope' notification:

```javascript
{
  error: null,                        // Assuming everything went well
  result: {
    _id: 'unique document ID',
    _source: {                        // The updated document

    },
    action: 'update',
    collection: '<data collection>',
    controller: 'write',
    requestId: '<unique request ID>'  // The query updating the document
  }
}
```

#### 'An updated document left your listening scope' notification:

```javascript
{
  error: null,                        // Assuming everything went well
  result: {
    _id: 'unique document ID',
    action: 'update',
    collection: '<data collection>',
    controller: 'write',
    requestId: '<unique request ID>'  // The query updating the document
    // there is no document source in this notification
  }
}
```


#### 'A document has been deleted' notification:

```javascript
{
  error: null,                        // Assuming everything went well
  result: {
    _id: 'unique document ID',
    action: 'delete',
    collection: '<data collection>',
    controller: 'write',
    requestId: '<unique request ID>'  // The query updating the document
    // there is no document source in this notification
  }
}
```

#### 'A user entered a room' notification:

```javascript
{
  error: null,                        // Assuming everything went well
  result: {
    roomId: 'unique Kuzzle room ID',
    roomName: 'the new user room ID',
    controller: 'subscribe',
    action: 'on',
    count: <the new user count on that room>,
  }
}
```
#### 'A user left a room' notification:

```javascript
{
  error: null,                        // Assuming everything went well
  result: {
    roomId: 'unique Kuzzle room ID',
    roomName: 'the exiting user room ID',
    controller: 'subscribe',
    action: 'off',
    count: <the new user count on that room>,
  }
}
```

---

### <a name="counting-the-number-of-subscriptions-on-a-given-room"></a> Counting the number of subscriptions on a given room

Return the number of people/applications who have subscribed to the same documents as you.

It works with the room unique ID Kuzzle returns to you when you make a subscription.

**Topic:** ``subscribe.<data collection>.count``

**Query:**

```javascript
{
  /*
  Required. If your query doesn't include a clientId field, Kuzzle
  will discard your query, because it doesn't have any mean to send you
  the result.
  */
  clientId: <Unique session ID>,

  /*
  Optionnal: Kuzzle will forward this field in its response, allowing you
  to easily identify what query generated the response you got.
  */
  requestId: <Unique query ID>,

  body: {
    roomId: 'internal Kuzzle room ID'
  }
}
```

**Response:**

```javascript
{
  error: null,                        // Assuming everything went well
  result: <number of subscriptions>
}
```

---

### <a name="unsubscribing-to-a-room"></a> Unsubscribing to a room

Makes Kuzzle remove you from its subscribers on this room.

**Topic:** ``subscribe.<data collection>.off``

**Query:**

```javascript
{
  /*
  Required. Represents the request ID of the subscription query.
  It's also your room name.
  */
  requestId: 'room name',

  /*
  Required. Allow Kuzzle to know which client want to unsubscribe.
  */
  clientId: '<your unique client ID>'
}
```

**Response:**

```javascript
{
  error: null,                        // Assuming everything went well
  result: {
    roomId: 'unique Kuzzle room ID',
    roomName: 'your request ID, or a Kuzzle auto-generated ID'
  }
}
```

---

### <a name="sending-a-non-persistent-message"></a> Sending a non persistent message

**Topic:** ``write.<data collection>.create``

**Query:**

```javascript
{
  // Tells Kuzzle to send a non persistent message
  persist: false,

  /*
  The document itself
  */
  body: {
    ...
  }
}
```

**Response:** Kuzzle doesn't send a response when sending non persistent message.

---

### <a name="creating-a-new-document"></a> Creating a new document

**Topic:** ``write.<data collection>.create``

**Query:**

```javascript
{
  // Tells Kuzzle to store your document
  persist: true,

  /*
  Optionnal: allow Kuzzle to send a response to your application
  */
  clientId: <Unique session ID>,

  /*
  Optionnal: Kuzzle will forward this field in its response, allowing you
  to easily identify what query generated the response you got.
  */
  requestId: <Unique query ID>,

  /*
  The document itself
  */
  body: {
    ...
  }
}
```

**Kuzzle response:**

```javascript
{
  error: null,                      // Assuming everything went well
  result: {
    _id: '<Unique document ID>',    // The generated document ID
    _source: {                      // The created document
      ...
    },
    collection: '<data collection>',
    action: 'create',
    controller: 'write',
    requestId, '<unique request identifier>'
  }
}
```

---

### <a name="retrieving-a-document"></a> Retrieving a document

Only documents in the persistent data storage layer can be retrieved.

**Topic:** ``read.<data collection>.get``

**Query:**

```javascript
{
  /*
  Required. If your query doesn't include a clientId field, Kuzzle
  will discard your query, because it doesn't have any mean to send you
  the result.
  */
  clientId: <Unique session ID>,

  /*
  Optionnal: Kuzzle will forward this field in its response, allowing you
  to easily identify what query generated the response you got.
  */
  requestId: <Unique query ID>,

  /*
  The document unique identifier. It's the same one that Kuzzle sends you
  in its responses when you create a document, or when you do a search query.
  */
  _id: '<document ID>'
}
```

**Response:**

```javascript
{
  error: null,                      // Assuming everything went well
  result: {
    _id: '<Unique document ID>',    // The generated document ID
    _source: {                      // The requested document
      ...
    },
    collection: '<data collection>',
    action: 'get',
    controller: 'read',
    requestId, '<unique request identifier>'
  }
}
```

---

### <a name="searching-for-documents"></a> Searching for documents

Only documents in the persistent data storage layer can be searched.

Kuzzle uses the [ElasticSearch Query DSL ](https://www.elastic.co/guide/en/elasticsearch/reference/1.3/query-dsl.html) syntax.

**Topic:** ``read.<data collection>.search``

**Query:**

```javascript
{
  /*
  Required. If your query doesn't include a clientId field, Kuzzle
  will discard your query, because it doesn't have any mean to send you
  the result.
  */
  clientId: <Unique session ID>,

  /*
  Optionnal: Kuzzle will forward this field in its response, allowing you
  to easily identify what query generated the response you got.
  */
  requestId: <Unique query ID>,

  /*
  A set of filters or queries matching documents you're looking for.
  Use 'query' instead of 'filter' if you want to perform a query instead.
  */
  body: {
    filter: {

    }
  }
}
```

**Response:**

```javascript
{
  error: null,                      // Assuming everything went well
  result: {
    _source: {                      // Your original filter/query
      ...
    },
    hits: {                         // Your search results
      /* An array of objects containing your retrieved documents */
      hits: [
          {
            _id: '<document unique ID>',
            _source: {                // The actual document

            },
          },
          {
            // Another document... and so on
          }
        ],
        total: <number of found documents>
    }
    collection: '<data collection>',
    action: 'search',
    controller: 'read',
    requestId, '<unique request identifier>'
  }
}
```

---

### <a name="updating-a-document"></a> Updating a document

Only documents in the persistent data storage layer can be updated.

**Topic:** ``write.<data collection>.update``

**Query:**

```javascript
{
  /*
  Optionnal: allow Kuzzle to send a response to your application
  */
  clientId: <Unique session ID>,

  /*
  Optionnal: Kuzzle will forward this field in its response, allowing you
  to easily identify what query generated the response you got.
  */
  requestId: <Unique query ID>,

  /*
  The document unique identifier. It's the same one that Kuzzle sends you
  in its responses when you create a document, or when you do a search query.
  */
  _id: '<document ID>'

  /*
  The actual update query
  */
  body: {
    field_to_update1: 'new value',
    field_to_update2: 'new value',
    ...
  }
}
```

**Response:**

```javascript
{
  error: null,                      // Assuming everything went well
  result: {
    _id:
    _source: {                      // Your original update query
      ...
    },
    collection: '<data collection>',
    action: 'update',
    controller: 'write',
    requestId, '<unique request identifier>'
  }
}
```

---

### <a name="counting-documents></a> Counting documents

Only documents in the persistent data storage layer can be counted.

Kuzzle uses the [ElasticSearch Query DSL ](https://www.elastic.co/guide/en/elasticsearch/reference/1.3/query-dsl.html) syntax.


**Topic:** ``read.<data collection>.count``

**Query:**

```javascript
{
  /*
  Required. If your query doesn't include a clientId field, Kuzzle
  will discard your query, because it doesn't have any mean to send you
  the result.
  */
  clientId: <Unique session ID>,

  /*
  Optionnal: Kuzzle will forward this field in its response, allowing you
  to easily identify what query generated the response you got.
  */
  requestId: <Unique query ID>,

  /*
  A set of filters or queries matching documents you're looking for.
  Use 'query' instead of 'filter' if you want to perform a query instead.
  */
  body: {
    filter: {

    }
  }
}
```

**Response:**

```javascript
{
  error: null,                      // Assuming everything went well
  result: {
    count: <number of found documents>
    _source: {                      // Your original count query
      ...
    },
    collection: '<data collection>',
    action: 'count',
    controller: 'read',
    requestId, '<unique request identifier>'
  }
}
```

---

### <a name="deleting-a-document-using-a-document-unique-id"></a> Deleting a document using a document unique ID

Only documents in the persistent data storage layer can be deleted.

**Topic:** ``write.<data collection>.delete``

**Query:**

```javascript
{
  /*
  Optionnal: allow Kuzzle to send a response to your application
  */
  clientId: <Unique session ID>,

  /*
  Optionnal: Kuzzle will forward this field in its response, allowing you
  to easily identify what query generated the response you got.
  */
  requestId: <Unique query ID>,

  /*
  The document unique identifier. It's the same one that Kuzzle sends you
  in its responses when you create a document, or when you do a search query.
  */
  _id: '<document ID>'
}
```

**Response:**

```javascript
{
  error: null,                      // Assuming everything went well
  result: {
    _id: '<document ID>'            // The deleted document identifier
    _source: {                      // Your original delete query
      action: 'delete',
      collection: '<data collection>',
      controller: 'write'
    },
    collection: '<data collection>',
    action: 'delete',
    controller: 'write',
    requestId, '<unique request identifier>'
  }
}
```

---

### <a name="deleting-documents-using-a-query"></a> Deleting documents using a query

Only documents in the persistent data storage layer can be deleted.

Kuzzle uses the [ElasticSearch Query DSL ](https://www.elastic.co/guide/en/elasticsearch/reference/1.3/query-dsl.html) syntax.


**Topic:** ``write.<data collection>.deleteByQuery``

**Query:**

```javascript
{
  /*
  Optionnal: allow Kuzzle to send a response to your application
  */
  clientId: <Unique session ID>,

  /*
  Optionnal: Kuzzle will forward this field in its response, allowing you
  to easily identify what query generated the response you got.
  */
  requestId: <Unique query ID>,

  /*
  A set of filters or queries matching documents you're looking for.
  Use 'query' instead of 'filter' if you want to perform a query instead.
  */
  body: {
    filter: {

    }
  }
}
```

**Response:**

```javascript
{
  error: null,                      // Assuming everything went well
  result: {
    _source: {                      // Your original query
      ...
    },
    collection: '<data collection>',
    action: 'deleteByQuery',
    controller: 'write',
    requestId, '<unique request identifier>',

    /*
    Array of strings listing the IDs of removed documents
    */
    ids: ['id1', 'id2', ..., 'idn']
  }
}
```

---

### <a name="deleting-an-entire-data-collection"></a> Deleting an entire data collection

This removes an entire data collection in the persistent data storage layer.  
This action is handled by the **administration** controller.

**Topic:** ``admin.<data collection>.deleteCollection``

**Query:**

```javascript
{
  /*
  Optionnal: allow Kuzzle to send a response to your application
  */
  clientId: <Unique session ID>,

  /*
  Optionnal: Kuzzle will forward this field in its response, allowing you
  to easily identify what query generated the response you got.
  */
  requestId: <Unique query ID>,
}
```

**Response:**

```javascript
{
  error: null,                      // Assuming everything went well
  result: {
    _source: {                      // Your original query
      collection: '<data collection>',
      action: 'deleteCollection',
      controller: 'admin',
    },
    collection: '<data collection>',
    action: 'deleteCollection',
    controller: 'admin',
    requestId, '<unique request identifier>'
  }
}
```

---

### <a name="setting-up-a-data-mapping-in-a-collection"></a> Setting up a data mapping in a collection

When creating a new data collection in the persistent data storage layer, Kuzzle uses a default mapping.  
It means that, by default, you won't be able to exploit the full capabilities of our persistent data storage layer (currently handled by [ElasticSearch](https://www.elastic.co/products/elasticsearch)), and your searches may suffer from below-average performances, depending on the amount of data you stored in a collection and the complexity of your database.

To solve this matter, Kuzzle's API offer a way to create data mapping and expose the entire [mapping capabilities of ElasticSearch](https://www.elastic.co/guide/en/elasticsearch/reference/1.3/mapping.html).

This action is handled by the **administration** controller.

**Topic:** ``admin.<data collection>.putMapping``

**Query:**

```javascript
{
  /*
  Optionnal: allow Kuzzle to send a response to your application
  */
  clientId: <Unique session ID>,

  /*
  Optionnal: Kuzzle will forward this field in its response, allowing you
  to easily identify what query generated the response you got.
  */
  requestId: <Unique query ID>,

  /*
  Data mapping using ElasticSearch mapping syntax
  */
  body: {
    properties: {
      field1: {type: 'field type', ...options... },
      field2: {type: 'field type', ...options... },
      ...
      fieldn: {type: 'field type', ...options... },
    }
  }
}
```

**Response:**

```javascript
{
  error: null,                      // Assuming everything went well
  result: {
    _source: {                      // Your original mapping query
      ...
    },
    collection: '<data collection>',
    action: 'putMapping',
    controller: 'admin',
    requestId, '<unique request identifier>'
  }
}
```

---

### <a name="retrieving-the-data-mapping-of-a-collection"></a> Retrieving the data mapping of a collection

Get data mapping of a collection previously defined

**Topic:** ``admin.<data collection>.getMapping``

**Query:**

```javascript
{
  /*
  Required. If your query doesn't include a clientId field, Kuzzle
  will discard your query, because it doesn't have any mean to send you
  the result.
  */
  clientId: <Unique session ID>,

  /*
  Optionnal: Kuzzle will forward this field in its response, allowing you
  to easily identify what query generated the response you got.
  */
  requestId: <Unique query ID>,
}
```

**Response:**

```javascript
{
  error: null,                      // Assuming everything went well
  result: {
    _source: {},
    action: 'getMapping',
    collection: '<data collection>',
    controller: 'admin',
    requestId: '<unique request identifier>',

    mainindex: {
      mappings: {
        <data collection>: {

          /*
          Data mapping using ElasticSearch mapping syntax
          */
          properties: {
            field1: {type: 'field type', ...options... },
            field2: {type: 'field type', ...options... },
            ...
            fieldn: {type: 'field type', ...options... },
          }
        }
      }
    }
  }
}
```

---

### Performing a bulk import on a data collection

A bulk import allows your application to perform multiple writing operations thanks to a single query. This is especially useful if you want to create a large number of documents, as a bulk import will be a lot faster compared to creating them individually using ``create`` queries.  
As with other queries, the syntax for bulk imports closely resembles the [ElasticSearch Bulk API](https://www.elastic.co/guide/en/elasticsearch/reference/1.3/docs-bulk.html?q=bulk).

Bulk import only works on documents in our persistent data storage layer.

**Topic:** ``bulk.<data collection>.import``

**Query:**

```javascript
{
  /*
  Optionnal: allow Kuzzle to send a response to your application
  */
  clientId: <Unique session ID>,

  /*
  Optionnal: Kuzzle will forward this field in its response, allowing you
  to easily identify what query generated the response you got.
  */
  requestId: <Unique query ID>,

  /*
  Data mapping using ElasticSearch bulk syntax.
  */
  body: [
    {create: {}},
    { a: 'document', with: 'any', number: 'of fields' },
    { another: 'document' },
    { and: { another: 'one'} },
    ...
  ]
}
```

**Response:**

```javascript
{
  error: null,                      // Assuming everything went well
  result: {
    _source: {                      // Your original bulk import query
      ...
    },
    collection: '<data collection>',
    action: 'import',
    controller: 'bulk',
    requestId, '<unique request identifier>',

    /*
    The list of executed queries, with their status
    */
    items: [
      { create: {
          _id: '<document ID>',
          status: <HTTP status code>
        }
      },
      { create: {
          _id: '<document ID>',
          status: <HTTP status code>
        }
      },
      { create: {
          _id: '<document ID>',
          status: <HTTP status code>
        }
      }
    ]
  }
}
```

---

### Performing a global bulk import

The previous section covers how to perform a bulk import on a specific data collection, but you may want to execute one on a whole database, modifying multiple data collections at once.

To do that, refer to the [ElasticSearch Bulk API](https://www.elastic.co/guide/en/elasticsearch/reference/1.3/docs-bulk.html?q=bulk), using the ``_type`` argument to specify the data collection you want to modify.

Bulk import only works on documents in our persistent data storage layer.

**Topic:** ``bulk..import``

**Query:**

```javascript
{
  /*
  Optionnal: allow Kuzzle to send a response to your application
  */
  clientId: <Unique session ID>,

  /*
  Optionnal: Kuzzle will forward this field in its response, allowing you
  to easily identify what query generated the response you got.
  */
  requestId: <Unique query ID>,

  /*
  Data mapping using ElasticSearch bulk syntax.
  */
  body: [
    {create: {"_type": "<data collection>"}},
    { a: 'document', with: 'any', number: 'of fields' },
    { another: 'document' },
    { and: { another: 'one'} },
    ...
  ]
}
```

**Response:**

```javascript
{
  error: null,                      // Assuming everything went well
  result: {
    _source: {                      // Your original bulk import query
      ...
    },
    action: 'import',
    controller: 'bulk',

    /*
    The list of executed queries, with their status
    */
    items: [
      { create: {
          _id: '<document ID>',
          status: <HTTP status code>
        }
      },
      { create: {
          _id: '<document ID>',
          status: <HTTP status code>
        }
      },
      { create: {
          _id: '<document ID>',
          status: <HTTP status code>
        }
      }
    ],

    /*
    The requestId field you provided.
    */
    requestId, '<unique request identifier>'
  }
}
```<|MERGE_RESOLUTION|>--- conflicted
+++ resolved
@@ -29,21 +29,16 @@
   * [Deleting documents using a query](#deleting-documents-using-a-query)
   * [Deleting an entire data collection](#deleting-an-entire-data-collection)
   * [Setting up a data mapping on a collection](#setting-up-a-data-mapping-in-a-collection)
-<<<<<<< HEAD
-  * [Retriveing the data mapping of a collection](#retrieving-the-data-mapping-of-a-collection)
+  * [Retrieving the data mapping of a collection](#retrieving-the-data-mapping-of-a-collection)
   * [Performing a bulk import](#performing-a-bulk-import-on-a-data-collection)
   * [Performing a global bulk import](#performing-a-global-bulk-import)
-=======
-  * [Retrieving the data mapping of a collection](#retrieving-the-data-mapping-of-a-collection)
-  * [Performing a bulk import](#performing-a-bulk-import)
->>>>>>> 3c2cea26
-
-## <a name="how-to-connect-to-kuzzle"></a> How to connect to Kuzzle
+
+##  How to connect to Kuzzle
 
 To establish communication with Kuzzle using MQTT, simply connect your application to the Kuzzle's MQTT port.
 By default, the MQ Broker listens to the port 1883 for MQTT applications.
 
-## <a name="what-are-response-objects"></a> What are ``response`` objects
+##  What are ``response`` objects
 
 A ``response`` is the result of a query you send to Kuzzle. It may be the results of a search query, an acknowledgement of a created action, and so on.  
 And when you subscribe to a room, Kuzzle also sends notifications to your application in the form of a ``response`` object.
@@ -76,7 +71,7 @@
 Once you subscribed to your response topic, you may want to send multiple queries asynchronously to Kuzzle, and to distinguish what response refers to what query.  
 To do that, simply add a unique ``requestId`` field to your queries. Kuzzle will send it back in its response!
 
-## <a name="performing-queries"></a> Performing queries
+##  Performing queries
 
 This section details every query you can send to Kuzzle, and the ``response`` object Kuzzle will send you back, if any.
 
@@ -91,7 +86,7 @@
 
 ---
 
-### <a name="subscribing-to-documents"></a> Subscribing to documents
+###  Subscribing to documents
 
 Subscription works differently in Kuzzle than with a regular publish/subscribe protocol.  
 In Kuzzle, you don't exactly subscribe to a room or a topic but, instead, you subscribe to documents.
@@ -152,7 +147,7 @@
 }
 ```
 
-#### <a name="notifications"></a> Notifications
+####  Notifications
 
 Once you receive this ``response``, all you have to do is to subscribe to the ``<provided room name>`` topic to receive notifications.
 
@@ -259,7 +254,7 @@
 
 ---
 
-### <a name="counting-the-number-of-subscriptions-on-a-given-room"></a> Counting the number of subscriptions on a given room
+###  Counting the number of subscriptions on a given room
 
 Return the number of people/applications who have subscribed to the same documents as you.
 
@@ -301,7 +296,7 @@
 
 ---
 
-### <a name="unsubscribing-to-a-room"></a> Unsubscribing to a room
+###  Unsubscribing to a room
 
 Makes Kuzzle remove you from its subscribers on this room.
 
@@ -338,7 +333,7 @@
 
 ---
 
-### <a name="sending-a-non-persistent-message"></a> Sending a non persistent message
+###  Sending a non persistent message
 
 **Topic:** ``write.<data collection>.create``
 
@@ -362,7 +357,7 @@
 
 ---
 
-### <a name="creating-a-new-document"></a> Creating a new document
+###  Creating a new document
 
 **Topic:** ``write.<data collection>.create``
 
@@ -413,7 +408,7 @@
 
 ---
 
-### <a name="retrieving-a-document"></a> Retrieving a document
+###  Retrieving a document
 
 Only documents in the persistent data storage layer can be retrieved.
 
@@ -464,7 +459,7 @@
 
 ---
 
-### <a name="searching-for-documents"></a> Searching for documents
+###  Searching for documents
 
 Only documents in the persistent data storage layer can be searched.
 
@@ -535,7 +530,7 @@
 
 ---
 
-### <a name="updating-a-document"></a> Updating a document
+###  Updating a document
 
 Only documents in the persistent data storage layer can be updated.
 
@@ -593,7 +588,7 @@
 
 ---
 
-### <a name="counting-documents></a> Counting documents
+###  Counting documents
 
 Only documents in the persistent data storage layer can be counted.
 
@@ -651,7 +646,7 @@
 
 ---
 
-### <a name="deleting-a-document-using-a-document-unique-id"></a> Deleting a document using a document unique ID
+###  Deleting a document using a document unique ID
 
 Only documents in the persistent data storage layer can be deleted.
 
@@ -702,7 +697,7 @@
 
 ---
 
-### <a name="deleting-documents-using-a-query"></a> Deleting documents using a query
+###  Deleting documents using a query
 
 Only documents in the persistent data storage layer can be deleted.
 
@@ -762,7 +757,7 @@
 
 ---
 
-### <a name="deleting-an-entire-data-collection"></a> Deleting an entire data collection
+###  Deleting an entire data collection
 
 This removes an entire data collection in the persistent data storage layer.  
 This action is handled by the **administration** controller.
@@ -807,7 +802,7 @@
 
 ---
 
-### <a name="setting-up-a-data-mapping-in-a-collection"></a> Setting up a data mapping in a collection
+###  Setting up a data mapping in a collection
 
 When creating a new data collection in the persistent data storage layer, Kuzzle uses a default mapping.  
 It means that, by default, you won't be able to exploit the full capabilities of our persistent data storage layer (currently handled by [ElasticSearch](https://www.elastic.co/products/elasticsearch)), and your searches may suffer from below-average performances, depending on the amount of data you stored in a collection and the complexity of your database.
@@ -866,7 +861,7 @@
 
 ---
 
-### <a name="retrieving-the-data-mapping-of-a-collection"></a> Retrieving the data mapping of a collection
+###  Retrieving the data mapping of a collection
 
 Get data mapping of a collection previously defined
 
