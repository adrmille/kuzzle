--- conflicted
+++ resolved
@@ -34,11 +34,7 @@
 To establish communication with Kuzzle using WebSockets, simply connect your application to Kuzzle's WebSocket port.
 By default, the router controller listens to the port 7512 for WebSocket applications.
 
-<<<<<<< HEAD
-##<a name="what-are-response-objects"></a> What are ``response`` objects
-=======
-## <a name="what-are-responses-objects"></a> What are ``response`` objects
->>>>>>> c63a3dff
+## <a name="what-are-response-objects"></a> What are ``response`` objects
 
 A ``response`` is the result of a query you send to Kuzzle. It may be the results of a search query, an acknowledgement of a created action, and so on.  
 And when you subscribe to a room, Kuzzle also sends notifications to your application in the form of a ``response`` object.
@@ -158,11 +154,7 @@
     action: 'create',
     collection: '<data collection>',
     controller: 'write',
-<<<<<<< HEAD
     requestId: '<unique request ID>'  // The query updating the document document
-=======
-    requestId: '<unique request ID>'  // The query ID that updated the document
->>>>>>> c63a3dff
   }
 }
 ```
@@ -239,7 +231,7 @@
   error: null,                        // Assuming everything went well
   result: {
     roomId: 'unique Kuzzle room ID',
-    roomName: 'the exiting user room ID', 
+    roomName: 'the exiting user room ID',
     controller: 'subscribe',
     action: 'off',
     count: <the new user count on that room>,
@@ -389,12 +381,6 @@
     collection: '<data collection>',
     action: 'create',
     controller: 'write',
-<<<<<<< HEAD
-=======
-    /*
-    The requestId field you provided.
-    */
->>>>>>> c63a3dff
     requestId, '<unique request identifier>'
   }
 }
@@ -442,12 +428,6 @@
     collection: '<data collection>',
     action: 'get',
     controller: 'read',
-<<<<<<< HEAD
-=======
-    /*
-    The requestId field you provided.
-    */
->>>>>>> c63a3dff
     requestId, '<unique request identifier>'
   }
 }
@@ -515,12 +495,6 @@
     collection: '<data collection>',
     action: 'search',
     controller: 'read',
-<<<<<<< HEAD
-=======
-    /*
-    The requestId field you provided.
-    */
->>>>>>> c63a3dff
     requestId, '<unique request identifier>'
   }
 }
@@ -576,12 +550,6 @@
     collection: '<data collection>',
     action: 'update',
     controller: 'write',
-<<<<<<< HEAD
-=======
-    /*
-    The requestId field you provided.
-    */
->>>>>>> c63a3dff
     requestId, '<unique request identifier>'
   }
 }
@@ -636,12 +604,6 @@
     collection: '<data collection>',
     action: 'count',
     controller: 'read',
-<<<<<<< HEAD
-=======
-    /*
-    The requestId field you provided.
-    */
->>>>>>> c63a3dff
     requestId, '<unique request identifier>'
   }
 }
@@ -690,13 +652,6 @@
     collection: '<data collection>',
     action: 'delete',
     controller: 'write',
-<<<<<<< HEAD
-=======
-
-    /*
-    The requestId field you provided.
-    */
->>>>>>> c63a3dff
     requestId, '<unique request identifier>'
   }
 }
@@ -754,16 +709,7 @@
     /*
     Array of strings listing the IDs of removed documents
     */
-<<<<<<< HEAD
     ids: ['id1', 'id2', ..., 'idn']
-=======
-    ids: ['id1', 'id2', ..., 'idn'],
-
-    /*
-    The requestId field you provided.
-    */
-    requestId, '<unique request identifier>'
->>>>>>> c63a3dff
   }
 }
 ```
@@ -805,13 +751,6 @@
     collection: '<data collection>',
     action: 'deleteCollection',
     controller: 'admin',
-<<<<<<< HEAD
-=======
-
-    /*
-    The requestId field you provided.
-    */
->>>>>>> c63a3dff
     requestId, '<unique request identifier>'
   }
 }
@@ -868,13 +807,6 @@
     collection: '<data collection>',
     action: 'putMapping',
     controller: 'admin',
-<<<<<<< HEAD
-=======
-
-    /*
-    The requestId field you provided.
-    */
->>>>>>> c63a3dff
     requestId, '<unique request identifier>'
   }
 }
@@ -913,10 +845,7 @@
     action: 'getMapping',
     collection: '<data collection>',
     controller: 'admin',
-<<<<<<< HEAD
     requestId: '<unique request identifier>',
-=======
->>>>>>> c63a3dff
 
     mainindex: {
       mappings: {
@@ -933,16 +862,7 @@
           }
         }
       }
-<<<<<<< HEAD
     }
-=======
-    },
-
-    /*
-    The requestId field you provided.
-    */
-    requestId: '<unique request identifier>'
->>>>>>> c63a3dff
   }
 }
 ```
@@ -1017,16 +937,7 @@
           status: <HTTP status code>
         }
       }
-<<<<<<< HEAD
     ]
-=======
-    ],
-
-    /*
-    The requestId field you provided..
-    */
-    requestId, '<unique request identifier>'
->>>>>>> c63a3dff
   }
 }
 ```