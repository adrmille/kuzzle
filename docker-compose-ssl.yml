--- conflicted
+++ resolved
@@ -1,20 +1,7 @@
 # HAProxy uses a self signed certificate. You have to accept the exception
 # in your browser. A proper certificate should be used for non development purposes.
-<<<<<<< HEAD
-# In this setup, all exposes ports are using SSL.
+# In this setup, all exposed ports are using SSL.
 version: '2'
-=======
-# In this setup, all exposed ports are using SSL.
-haproxy:
-  image: haproxy:1.6.4-alpine
-  volumes:
-    - "./docker-compose/haproxy/haproxy.cfg:/usr/local/etc/haproxy/haproxy.cfg"
-    - "./docker-compose/haproxy/snakeoil.pem:/etc/ssl/private/snakeoil.pem"
-  ports:
-    - "7511-7513:7511-7513"
-  links:
-    - proxy
->>>>>>> 09f5b405
 
 services:
   haproxy:
