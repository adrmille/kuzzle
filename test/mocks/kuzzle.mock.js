var
  _ = require('lodash'),
  sinon = require('sinon'),
  Kuzzle = require('../../lib/api/kuzzle'),
  config = require('../../lib/config'),
  foo = {foo: 'bar'};

/**
 * @constructor
 */
function KuzzleMock () {
  var k;

  for (k in this) {
    if (!this.hasOwnProperty(k)) {
      this[k] = function () {               // eslint-disable-line no-loop-func
        throw new Error(`Kuzzle original property ${k} is not mocked`);
      };
    }
  }

  // we need a deep copy here
  this.config = _.merge({}, config);

  this.entryPoints = {
    init: sinon.spy()
  };

  this.funnel = {
    controllers: {
      admin: {
        adminExists: sinon.spy(),
        createFirstAdmin: sinon.spy()
      }
    },
    init: sinon.spy()
  };

  this.hooks = {
    init: sinon.spy()
  };

  this.indexCache = {
    add: sinon.stub(),
    exists: sinon.stub(),
    init: sinon.stub().resolves(),
    initInternal: sinon.stub().resolves(),
    remove: sinon.stub(),
    reset: sinon.stub()
  };

  this.internalEngine = {
    bootstrap: {
      adminExists: sinon.stub().resolves(true),
      all: sinon.stub().resolves(),
      createCollections: sinon.stub().resolves(),
      createRolesCollection: sinon.stub().resolves(),
      createProfilesCollection: sinon.stub().resolves(),
      createUsersCollection: sinon.stub().resolves(),
      createPluginsCollection: sinon.stub().resolves()
    },
    createInternalIndex: sinon.stub().resolves(),
    createOrReplace: sinon.stub().resolves(),
    deleteIndex: sinon.stub().resolves(),
    get: sinon.stub().resolves(foo),
    index: 'internalIndex',
    init: sinon.stub().resolves(),
    refresh: sinon.stub().resolves(),
    search: sinon.stub().resolves(),
    updateMapping: sinon.stub().resolves()
  };

  this.notifier = {
    init: sinon.spy(),
    notifyDocumentCreate: sinon.spy(),
    notifyDocumentDelete: sinon.spy(),
    notifyDocumentReplace: sinon.spy(),
    notifyDocumentUpdate: sinon.spy(),
    publish: sinon.stub().resolves(foo)
  };

  this.passport = {
    use: sinon.spy()
  };

  this.pluginsManager = {
    init: sinon.stub().resolves(),
    packages: {
      bootstrap: sinon.stub().resolves(),
      definitions: sinon.stub().resolves([]),
      getPackage: sinon.stub().resolves(),
    },
    run: sinon.stub().resolves(),
    trigger: sinon.spy(function () {return Promise.resolve(arguments[1]);})
  };

  this.remoteActionsController = {
    init: sinon.stub().resolves(),
    actions: {
      adminExists: sinon.stub().resolves(),
      createFirstAdmin: sinon.stub().resolves(),
      cleanAndPrepare: sinon.stub().resolves(),
      cleanDb: sinon.stub().resolves(),
      managePlugins: sinon.stub().resolves(),
      data: sinon.stub().resolves()
    }
  };

  this.repositories = {
    init: sinon.stub().resolves(),
    user: {
      load: sinon.stub().resolves(foo)
    }
  };

<<<<<<< HEAD
  this.validation = {
    validate: sinon.spy(function () {return Promise.resolve(arguments[0]);}),
    validationPromise: sinon.spy(function () {return Promise.resolve(arguments[0]);}),
    addType: sinon.spy()
  };
=======
  this.resetStorage = sinon.stub().resolves();

  this.rootPath = '/kuzzle';
>>>>>>> 4654ebcd

  this.router = {
    execute: sinon.stub().resolves(foo),
    initHttpRouter: sinon.spy(),
    newConnection: sinon.stub().resolves(foo),
    removeConnection: sinon.spy(),
    routeHttp: sinon.spy()
  };

  this.services = {
    init: sinon.stub().resolves(),
    list: {
      broker: {
        listen: sinon.spy(),
        send: sinon.spy()
      },
      internalCache: {
        flushdb: sinon.stub().resolves()
      },
      memoryStorage: {
        flushdb: sinon.stub().resolves()
      },
      storageEngine: {
        get: sinon.stub().resolves({
          _source: foo
        }),
        getMapping: sinon.stub().resolves(foo),
        listIndexes: sinon.stub().resolves({indexes: ['a', 'b', 'c', 'd', 'e', 'f', 'g', 'h', 'i']}),
        create: sinon.stub().resolves(foo),
        createCollection: sinon.stub().resolves(foo),
        createIndex: sinon.stub().resolves(foo),
        createOrReplace: sinon.stub().resolves(foo),
        delete: sinon.stub().resolves(foo),
        deleteByQuery: sinon.stub().resolves(Object.assign({}, foo, {ids: 'responseIds'})),
        deleteIndex: sinon.stub().resolves(foo),
        deleteIndexes: sinon.stub().resolves({deleted: ['a', 'e', 'i']}),
        getAutoRefresh: sinon.stub().resolves(false),
        import: sinon.stub().resolves(foo),
        refreshIndex: sinon.stub().resolves(foo),
        replace: sinon.stub().resolves(foo),
        setAutoRefresh: sinon.stub().resolves(true),
        truncateCollection: sinon.stub().resolves(foo),
        update: sinon.stub().resolves(foo),
        updateMapping: sinon.stub().resolves(foo)
      }
    }
  };

  this.statistics = {
    getAllStats: sinon.stub().resolves(foo),
    getLastStats: sinon.stub().resolves(foo),
    getStats: sinon.stub().resolves(foo),
    init: sinon.spy()
  };
}

KuzzleMock.prototype = new Kuzzle();
KuzzleMock.prototype.constructor = Kuzzle;

module.exports = KuzzleMock;

<|MERGE_RESOLUTION|>--- conflicted
+++ resolved
@@ -113,17 +113,15 @@
     }
   };
 
-<<<<<<< HEAD
   this.validation = {
     validate: sinon.spy(function () {return Promise.resolve(arguments[0]);}),
     validationPromise: sinon.spy(function () {return Promise.resolve(arguments[0]);}),
     addType: sinon.spy()
   };
-=======
+
   this.resetStorage = sinon.stub().resolves();
 
   this.rootPath = '/kuzzle';
->>>>>>> 4654ebcd
 
   this.router = {
     execute: sinon.stub().resolves(foo),
