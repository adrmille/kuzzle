var
  rewire = require('rewire'),
  should = require('should'),
  sinon = require('sinon'),
  InternalEngine = rewire('../../../lib/services/internalEngine'),
  KuzzleMock = require('../../mocks/kuzzle.mock'),
  NotFoundError = require.main.require('kuzzle-common-objects').Errors.notFoundError;

describe('InternalEngine', () => {
  var
    kuzzle,
    reset;

  beforeEach(() => {
    reset = InternalEngine.__set__({
      Elasticsearch: {
        errors: {
          NoConnections: sinon.stub()
        },
        Client: function () {
          this.indices = {
            create: sinon.stub().resolves(),
            delete: sinon.stub().resolves(),
            exists: sinon.stub().resolves(),
            getMapping: sinon.stub().resolves(),
            putMapping: sinon.stub().resolves(),
            refresh: sinon.stub().resolves()
          };

          this.create = sinon.stub().resolves();
          this.delete = sinon.stub().resolves();
          this.exists = sinon.stub().resolves();
          this.get = sinon.stub().resolves();
          this.index = sinon.stub().resolves();
          this.mget = sinon.stub().resolves();
          this.search = sinon.stub().resolves();
          this.update = sinon.stub().resolves();
        }
      }
    });
    kuzzle = new KuzzleMock();
    kuzzle.internalEngine = new InternalEngine(kuzzle);

    return kuzzle.internalEngine.init();
  });

  afterEach(() => {
    reset();
  });

  describe('#init', () => {
    it('should act as a singleton', () => {
      return should(kuzzle.internalEngine.init()).be.fulfilledWith(kuzzle.internalEngine);
    });
  });

  describe('#search', () => {
    it('should harmonize search results', () => {
      var
        collection = 'collection',
        query = { 'some': 'filters' };

      kuzzle.internalEngine.client.search.resolves({hits: { hits: ['foo', 'bar'], total: 123}});

      return kuzzle.internalEngine.search(collection, query)
        .then(result => {
<<<<<<< HEAD
          should(kuzzle.internalEngine.client.search)
            .be.calledOnce()
            .be.calledWithMatch({
              index: kuzzle.internalEngine.index,
              type: collection,
              body: {
                query: query,
                from: 0,
                size: 20
              }
            });

          should(result).be.an.Object().and.not.be.empty();
          should(result.total).be.eql(123);
          should(result.hits).be.an.Array().and.match(['foo', 'bar']);
        });
    });

    it('should harmonize search results', () => {
      var
        collection = 'collection',
        query = { query: {'some': 'filters'} };

      kuzzle.internalEngine.client.search.resolves({hits: { hits: ['foo', 'bar'], total: 123}});

      return kuzzle.internalEngine.search(collection, query)
        .then(result => {
          should(kuzzle.internalEngine.client.search)
            .be.calledOnce()
            .be.calledWithMatch({
              index: kuzzle.internalEngine.index,
              type: collection,
              body: {
                query: query.query,
                from: 0,
                size: 20
              }
            });

          should(result).be.an.Object().and.not.be.empty();
          should(result.total).be.eql(123);
          should(result.hits).be.an.Array().and.match(['foo', 'bar']);
=======
          try {
            should(kuzzle.internalEngine.client.search)
              .be.calledOnce()
              .be.calledWithMatch({
                index: kuzzle.internalEngine.index,
                type: collection,
                body: {
                  filter: filters,
                  from: 0,
                  size: 20
                }
              });

            should(result).be.an.Object().and.not.be.empty();
            should(result.total).be.eql(123);
            should(result.hits).be.an.Array().and.match(['foo', 'bar']);
            return Promise.resolve();
          }
          catch(error) {
            return Promise.error(error);
          }
>>>>>>> 89499157
        });
    });

    it('should perform a search on an empty filter if the filters argument is missing', () => {
      var
        collection = 'collection';

      kuzzle.internalEngine.client.search.resolves({hits: {hits: ['foo', 'bar']}, total: 123});

      return kuzzle.internalEngine.search(collection)
        .then(result => {
<<<<<<< HEAD
          should(kuzzle.internalEngine.client.search)
            .be.calledOnce()
            .be.calledWithMatch({
              index: kuzzle.internalEngine.index,
              type: collection,
              body: {
                from: 0,
                size: 20
              }
            });

          should(result).be.an.Object().and.not.be.empty();
          should(result.total).be.eql(123);
          should(result.hits).be.an.Array().and.match(['foo', 'bar']);
=======
          try {
            should(kuzzle.internalEngine.client.search)
              .be.calledOnce()
              .be.calledWithMatch({
                index: kuzzle.internalEngine.index,
                type: collection,
                body: {
                  filter: {},
                  from: 0,
                  size: 20
                }
              });

            should(result).be.an.Object().and.not.be.empty();
            should(result.total).be.eql(123);
            should(result.hits).be.an.Array().and.match(['foo', 'bar']);
            return Promise.resolve();
          }
          catch(error) {
            return Promise.error(error);
          }
>>>>>>> 89499157
        });
    });

    it('should rejects the promise if the search fails', () => {
      var error = new Error('Mocked error');
      kuzzle.internalEngine.client.search.rejects(error);

      return should(kuzzle.internalEngine.search('foo')).be.rejectedWith(error);
    });
  });

  describe('#get', () => {
    it('should return elasticsearch response', () => {
      var
        collection = 'foo',
        id = 'bar';

      kuzzle.internalEngine.client.get.resolves({foo: 'bar'});

      return kuzzle.internalEngine.get(collection, id)
        .then(result => {
          try {
            should(kuzzle.internalEngine.client.get)
              .be.calledOnce()
              .be.calledWithMatch({
                index: kuzzle.internalEngine.index,
                type: collection,
                id
              });

            should(result).be.an.Object().and.match({'foo': 'bar'});
            return Promise.resolve();
          }
          catch(error) {
            return Promise.error(error);
          }
        });
    });

    it('should reject the promise if getting the document fails', () => {
      var error = new Error('Mocked error');
      kuzzle.internalEngine.client.get.rejects(error);
      return should(kuzzle.internalEngine.get('foo', 'bar')).be.rejectedWith(error);
    });
  });

  describe('#mget', () => {
    it('should return elasticsearch response', () => {
      var
        collection = 'foo',
        ids = ['bar', 'qux'];

      kuzzle.internalEngine.client.mget.resolves({docs: ['foo', 'bar']});

      return kuzzle.internalEngine.mget(collection, ids)
        .then(result => {
          try {
            should(kuzzle.internalEngine.client.mget)
              .be.calledOnce()
              .be.calledWithMatch({
                index: '%kuzzle', type: collection,
                body: {
                  ids
                }
              });

            should(result).be.an.Object().and.not.be.empty();
            should(result).not.have.property('docs');
            should(result).match({hits: ['foo', 'bar']});
            return Promise.resolve();
          }
          catch(error) {
            return Promise.error(error);
          }
        });
    });

    it('should reject the promise if getting the document fails', () => {
      var error = new Error('Mocked error');
      kuzzle.internalEngine.client.mget.rejects(error);
      return should(kuzzle.internalEngine.mget('foo', ['bar'])).be.rejectedWith(error);
    });
  });

  describe('#create', () => {
    it('should return a properly constructed response', () => {
      var
        collection = 'foo',
        id = 'bar',
        content = {'foo': 'bar'};

      kuzzle.internalEngine.client.create.resolves({id});

      return kuzzle.internalEngine.create(collection, id, content)
        .then(result => {
          try {
            should(kuzzle.internalEngine.client.create)
              .be.calledOnce()
              .be.calledWithMatch({
                index: '%kuzzle',
                type: collection,
                id,
                body: content
              });

            should(result).be.an.Object().and.not.be.empty();
            should(result).match({id, _source: content});

            return Promise.resolve();
          }
          catch(error) {
            return Promise.error(error);
          }
        });
    });

    it('should reject the promise if creating the document fails', () => {
      var error = new Error('Mocked error');
      kuzzle.internalEngine.client.create.rejects(error);
      return should(kuzzle.internalEngine.create('foo', 'bar', {'baz': 'qux'})).be.rejectedWith(error);
    });
  });

  describe('#createOrReplace', () => {
    it('should return a properly constructed response', () => {
      var
        collection = 'foo',
        id = 'bar',
        content = {'foo': 'bar'};

      kuzzle.internalEngine.client.index.resolves({id});

      return kuzzle.internalEngine.createOrReplace(collection, id, content)
        .then(result => {
          try {
            should(kuzzle.internalEngine.client.index)
              .be.calledOnce()
              .be.calledWithMatch({
                index: '%kuzzle',
                type: collection,
                id,
                body: content
              });

            should(result).be.an.Object().and.not.be.empty();
            should(result).match({id, _source: content});
            return Promise.resolve();
          }
          catch(error) {
            return Promise.error(error);
          }
        });
    });

    it('should reject the promise if creating the document fails', () => {
      var error = new Error('Mocked error');
      kuzzle.internalEngine.client.index.rejects(error);
      return should(kuzzle.internalEngine.createOrReplace('foo', 'bar', {'baz': 'qux'})).be.rejectedWith(error);
    });
  });

  describe('#update', () => {
    it('should return a properly constructed response', () => {
      var
        collection = 'foo',
        id = 'bar',
        content = {'foo': 'bar'};

      kuzzle.internalEngine.client.update.resolves({id});

      return kuzzle.internalEngine.update(collection, id, content)
        .then(result => {
          try {
            should(kuzzle.internalEngine.client.update)
              .be.calledOnce()
              .be.calledWithMatch({
                index: '%kuzzle',
                type: collection,
                id,
                body: {
                  doc: content
                }
              });


            should(result).be.an.Object().and.not.be.empty();

            return Promise.resolve();
          }
          catch(error) {
            return Promise.error(error);
          }
        });
    });

    it('should reject the promise if creating the document fails', () => {
      var error = new Error('Mocked error');
      kuzzle.internalEngine.client.update.rejects(error);
      return should(kuzzle.internalEngine.update('foo', 'bar', {'baz': 'qux'})).be.rejectedWith(error);
    });
  });

  describe('#replace', () => {
    it('should replace the document content if it exists', () => {
      var
        collection = 'foo',
        id = 'bar',
        content = {'foo': 'bar'};

      kuzzle.internalEngine.client.index.resolves({id});
      kuzzle.internalEngine.client.exists.resolves(true);

      return kuzzle.internalEngine.replace(collection, id, content)
        .then(result => {
          try {
            should(kuzzle.internalEngine.client.index)
              .be.calledOnce()
              .be.calledWithMatch({
                index: '%kuzzle',
                type: collection,
                id,
                body: content
              });

            should(result).be.an.Object().and.not.be.empty();
            should(result).match({id, _source: content});
            return Promise.resolve();
          }
          catch(error) {
            return Promise.error(error);
          }
        });
    });

    it('should rejects the promise if the document does not exist', () => {
      kuzzle.internalEngine.client.exists.resolves(false);
      return should(kuzzle.internalEngine.replace('foo', 'bar', {'baz': 'qux'})).be.rejectedWith(NotFoundError);
    });

    it('should rejects the promise if the replace action fails', () => {
      var error = new Error('Mocked error');
      kuzzle.internalEngine.client.exists.resolves(true);
      kuzzle.internalEngine.client.index.rejects(error);
      return should(kuzzle.internalEngine.replace('foo', 'bar', {'baz': 'qux'})).be.rejectedWith(error);
    });
  });

  describe('#delete', () => {
    it('should forward the delete action to elasticsearch', () => {
      var
        collection = 'foo',
        id = 'bar';

      kuzzle.internalEngine.client.delete.resolves();

      return kuzzle.internalEngine.delete(collection, id)
        .then(() => {
          try {
            should(kuzzle.internalEngine.client.delete)
              .be.calledOnce()
              .be.calledWithMatch({
                index: '%kuzzle',
                type: collection,
                id
              });

            return Promise.resolve();
          }
          catch(error) {
            return Promise.error(error);
          }
        });
    });

    it('should reject the promise if deleting the document fails', () => {
      var error = new Error('Mocked error');
      kuzzle.internalEngine.client.delete.rejects(error);
      return should(kuzzle.internalEngine.delete('foo', 'bar')).be.rejectedWith(error);
    });
  });

  describe('#createInternalIndex', () => {
    it('should forward the request to elasticsearch', () => {
      var
        createStub = kuzzle.internalEngine.client.indices.create,
        existsStub = kuzzle.internalEngine.client.indices.exists.resolves(false);

      return kuzzle.internalEngine.createInternalIndex()
        .then(() => {
          try {
            should(existsStub).be.calledOnce();
            should(existsStub).be.calledWith({index: kuzzle.internalEngine.index});
            should(createStub).be.calledOnce();
            should(createStub).be.calledWith({index: kuzzle.internalEngine.index});

            return Promise.resolve();
          }
          catch(error) {
            return Promise.error(error);
          }
        });
    });

    it('should not try to create an existing index', () => {
      var
        createStub = kuzzle.internalEngine.client.indices.create,
        existsStub = kuzzle.internalEngine.client.indices.exists.resolves(true);

      return kuzzle.internalEngine.createInternalIndex()
        .then(() => {
          try {
            should(existsStub).be.calledOnce();
            should(existsStub).be.calledWith({index: kuzzle.internalEngine.index});
            should(createStub).have.callCount(0);

            return Promise.resolve();
          }
          catch(error) {
            return Promise.error(error);
          }
        });
    });

    it('should reject the promise if creating the internal index fails', () => {
      var error = new Error('Mocked error');
      kuzzle.internalEngine.client.indices.exists.resolves(false);
      kuzzle.internalEngine.client.indices.create.rejects(error);

      return should(kuzzle.internalEngine.createInternalIndex()).be.rejectedWith(error);
    });
  });

  describe('#listIndexes', () => {
    it('should forward the request to elasticsearch', () => {
      kuzzle.internalEngine.client.indices.getMapping.resolves({
        index1: {foo: 'bar'},
        index2: {foo: 'bar'}
      });

      return kuzzle.internalEngine.listIndexes()
        .then(result => {
          try {
            should(kuzzle.internalEngine.client.indices.getMapping)
              .be.calledOnce();

            should(kuzzle.internalEngine.client.indices.getMapping.firstCall.args)
              .have.length(0);

            should(result).match(['index1', 'index2']);


            return Promise.resolve();
          }
          catch(error) {
            return Promise.error(error);
          }

        });

    });
  });

  describe('#getMapping', () => {
    it('should forward the request to elasticseach', () => {
      var data = {foo: 'bar'};

      return kuzzle.internalEngine.getMapping(data)
        .then(() => {
          try {
            should(kuzzle.internalEngine.client.indices.getMapping)
              .be.calledOnce()
              .be.calledWithExactly(data);

            return Promise.resolve();
          }
          catch(error) {
            return Promise.error(error);
          }
        });
    });
  });

  describe('#deleteIndex', () => {
    it('should forward the request to elasticsearch', () => {
      return kuzzle.internalEngine.deleteIndex()
        .then(() => {
          try {
            should(kuzzle.internalEngine.client.indices.delete)
              .be.calledOnce()
              .be.calledWithMatch({
                index: kuzzle.internalEngine.index
              });
            return Promise.resolve();
          }
          catch(error) {
            return Promise.error(error);
          }
        });
    });
  });

  describe('#updateMapping', () => {
    it('should forward the request to elasticsearch', () => {
      var
        type = 'collection',
        mapping = {foo: 'bar'};

      return kuzzle.internalEngine.updateMapping(type, mapping)
        .then(() => {
          try {
            should(kuzzle.internalEngine.client.indices.putMapping)
              .be.calledOnce()
              .be.calledWithMatch({
                index: kuzzle.internalEngine.index,
                type,
                body: mapping
              });

            return Promise.resolve();
          }
          catch(error) {
            return Promise.error(error);
          }
        });
    });
  });

  describe('#refresh', () => {
    it ('should forward the request to elasticsearch', () => {
      return kuzzle.internalEngine.refresh()
        .then(() => {
          try {
            should(kuzzle.internalEngine.client.indices.refresh)
              .be.calledOnce()
              .be.calledWithMatch({
                index: kuzzle.internalEngine.index
              });

            return Promise.resolve();
          }
          catch(error) {
            return Promise.error(error);
          }
        });
    });
  });

});<|MERGE_RESOLUTION|>--- conflicted
+++ resolved
@@ -64,50 +64,6 @@
 
       return kuzzle.internalEngine.search(collection, query)
         .then(result => {
-<<<<<<< HEAD
-          should(kuzzle.internalEngine.client.search)
-            .be.calledOnce()
-            .be.calledWithMatch({
-              index: kuzzle.internalEngine.index,
-              type: collection,
-              body: {
-                query: query,
-                from: 0,
-                size: 20
-              }
-            });
-
-          should(result).be.an.Object().and.not.be.empty();
-          should(result.total).be.eql(123);
-          should(result.hits).be.an.Array().and.match(['foo', 'bar']);
-        });
-    });
-
-    it('should harmonize search results', () => {
-      var
-        collection = 'collection',
-        query = { query: {'some': 'filters'} };
-
-      kuzzle.internalEngine.client.search.resolves({hits: { hits: ['foo', 'bar'], total: 123}});
-
-      return kuzzle.internalEngine.search(collection, query)
-        .then(result => {
-          should(kuzzle.internalEngine.client.search)
-            .be.calledOnce()
-            .be.calledWithMatch({
-              index: kuzzle.internalEngine.index,
-              type: collection,
-              body: {
-                query: query.query,
-                from: 0,
-                size: 20
-              }
-            });
-
-          should(result).be.an.Object().and.not.be.empty();
-          should(result.total).be.eql(123);
-          should(result.hits).be.an.Array().and.match(['foo', 'bar']);
-=======
           try {
             should(kuzzle.internalEngine.client.search)
               .be.calledOnce()
@@ -115,7 +71,7 @@
                 index: kuzzle.internalEngine.index,
                 type: collection,
                 body: {
-                  filter: filters,
+                  query: query,
                   from: 0,
                   size: 20
                 }
@@ -129,34 +85,18 @@
           catch(error) {
             return Promise.error(error);
           }
->>>>>>> 89499157
-        });
-    });
-
-    it('should perform a search on an empty filter if the filters argument is missing', () => {
-      var
-        collection = 'collection';
-
-      kuzzle.internalEngine.client.search.resolves({hits: {hits: ['foo', 'bar']}, total: 123});
-
-      return kuzzle.internalEngine.search(collection)
-        .then(result => {
-<<<<<<< HEAD
-          should(kuzzle.internalEngine.client.search)
-            .be.calledOnce()
-            .be.calledWithMatch({
-              index: kuzzle.internalEngine.index,
-              type: collection,
-              body: {
-                from: 0,
-                size: 20
-              }
-            });
-
-          should(result).be.an.Object().and.not.be.empty();
-          should(result.total).be.eql(123);
-          should(result.hits).be.an.Array().and.match(['foo', 'bar']);
-=======
+        });
+    });
+
+    it('should harmonize search results', () => {
+      var
+        collection = 'collection',
+        query = { query: {'some': 'filters'} };
+
+      kuzzle.internalEngine.client.search.resolves({hits: { hits: ['foo', 'bar'], total: 123}});
+
+      return kuzzle.internalEngine.search(collection, query)
+        .then(result => {
           try {
             should(kuzzle.internalEngine.client.search)
               .be.calledOnce()
@@ -164,7 +104,7 @@
                 index: kuzzle.internalEngine.index,
                 type: collection,
                 body: {
-                  filter: {},
+                  query: query.query,
                   from: 0,
                   size: 20
                 }
@@ -178,7 +118,36 @@
           catch(error) {
             return Promise.error(error);
           }
->>>>>>> 89499157
+        });
+    });
+
+    it('should perform a search on an empty filter if the filters argument is missing', () => {
+      var
+        collection = 'collection';
+
+      kuzzle.internalEngine.client.search.resolves({hits: {hits: ['foo', 'bar']}, total: 123});
+
+      return kuzzle.internalEngine.search(collection)
+        .then(result => {
+          try {
+            should(kuzzle.internalEngine.client.search)
+              .be.calledOnce()
+              .be.calledWithMatch({
+                index: kuzzle.internalEngine.index,
+                type: collection,
+                body: {
+                  from: 0,
+                  size: 20
+                }
+              });
+
+            should(result).be.an.Object().and.not.be.empty();
+            should(result.total).be.eql(123);
+            should(result.hits).be.an.Array().and.match(['foo', 'bar']);
+          }
+          catch(error) {
+            return Promise.error(error);
+          }
         });
     });
 
