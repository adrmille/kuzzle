--- conflicted
+++ resolved
@@ -1,13 +1,8 @@
 var
   sinon = require('sinon'),
   should = require('should'),
-<<<<<<< HEAD
-  rewire = require('rewire'),
-  Kuzzle = rewire('../../lib/api/kuzzle');
-=======
   Kuzzle = require('../../lib/api/kuzzle'),
   KuzzleMock = require('../mocks/kuzzle.mock');
->>>>>>> 0f80c999
 
 describe('/lib/api/kuzzle.js', () => {
   var kuzzle;
@@ -149,103 +144,101 @@
 
     });
 
+    it('should start all services and register errors handlers on kuzzle.start', () => {
+      var
+        kuzzleMock,
+        remoteActionDumpSpy = sinon.stub().returns(Promise.resolve()),
+        processExitSpy = sinon.spy(),
+        processOnSpy = sinon.spy(),
+        processRemoveAllListenersSpy = sinon.spy();
+
+      Kuzzle.__set__('process', {
+        exit: processExitSpy,
+        on: processOnSpy,
+        emit: sinon.stub(process, 'emit'),
+        removeAllListeners: processRemoveAllListenersSpy
+      });
+
+      Kuzzle.__set__('console', {
+        error: sinon.spy()
+      });
+
+      kuzzleMock = {
+        internalEngine: {
+          init: sinon.stub().returns(Promise.resolve())
+        },
+        pluginsManager: {
+          init: sinon.stub().returns(Promise.resolve()),
+          run: sinon.stub().returns(Promise.resolve()),
+          trigger: sinon.spy()
+        },
+        services: {
+          init: sinon.stub().returns(Promise.resolve())
+        },
+        indexCache: {
+          init: sinon.stub().returns(Promise.resolve())
+        },
+        funnel: {
+          init: sinon.spy()
+        },
+        notifier: {
+          init: sinon.spy()
+        },
+        statistics: {
+          init: sinon.spy()
+        },
+        hooks: {
+          init: sinon.spy()
+        },
+        entryPoints: {
+          init: sinon.spy()
+        },
+        repositories: {
+          init: sinon.stub().returns(Promise.resolve())
+        },
+        remoteActionsController: {
+          init: sinon.stub().returns(Promise.resolve()),
+          actions: {
+            dump: remoteActionDumpSpy
+          }
+        },
+      };
+
+      kuzzle = new Kuzzle();
+      kuzzle.start.call(kuzzleMock);
+
+      should(processRemoveAllListenersSpy.getCall(0).args[0]).be.exactly('unhandledRejection');
+      should(processOnSpy.getCall(0).args[0]).be.exactly('unhandledRejection');
+
+      should(processRemoveAllListenersSpy.getCall(1).args[0]).be.exactly('uncaughtException');
+      should(processOnSpy.getCall(1).args[0]).be.exactly('uncaughtException');
+
+      should(processRemoveAllListenersSpy.getCall(2).args[0]).be.exactly('SIGHUP');
+      should(processOnSpy.getCall(2).args[0]).be.exactly('SIGHUP');
+
+      should(processRemoveAllListenersSpy.getCall(3).args[0]).be.exactly('SIGQUIT');
+      should(processOnSpy.getCall(3).args[0]).be.exactly('SIGQUIT');
+
+      should(processRemoveAllListenersSpy.getCall(4).args[0]).be.exactly('SIGABRT');
+      should(processOnSpy.getCall(4).args[0]).be.exactly('SIGABRT');
+
+      should(processRemoveAllListenersSpy.getCall(5).args[0]).be.exactly('SIGPIPE');
+      should(processOnSpy.getCall(5).args[0]).be.exactly('SIGPIPE');
+
+      should(processRemoveAllListenersSpy.getCall(6).args[0]).be.exactly('SIGTERM');
+      should(processOnSpy.getCall(6).args[0]).be.exactly('SIGTERM');
+
+      should(processRemoveAllListenersSpy.getCall(7).args[0]).be.exactly('SIGTRAP');
+      should(processOnSpy.getCall(7).args[0]).be.exactly('SIGTRAP');
+    });
+
     it('does not really test anything but increases coverage', () => {
       var error = new Error('error');
 
       kuzzle.internalEngine.init.rejects(error);
 
-<<<<<<< HEAD
-  it('should start all services and register errors handlers on kuzzle.start', () => {
-    var
-      kuzzleMock,
-      remoteActionDumpSpy = sinon.stub().returns(Promise.resolve()),
-      processExitSpy = sinon.spy(),
-      processOnSpy = sinon.spy(),
-      processRemoveAllListenersSpy = sinon.spy();
-
-    Kuzzle.__set__("process", {
-      exit: processExitSpy,
-      on: processOnSpy,
-      emit: sinon.stub(process, 'emit'),
-      removeAllListeners: processRemoveAllListenersSpy
-    });
-
-    Kuzzle.__set__("console", {
-      error: sinon.spy()
-    });
-
-    kuzzleMock = {
-      internalEngine: {
-        init: sinon.stub().returns(Promise.resolve())
-      },
-      pluginsManager: {
-        init: sinon.stub().returns(Promise.resolve()),
-        run: sinon.stub().returns(Promise.resolve()),
-        trigger: sinon.spy()
-      },
-      services: {
-        init: sinon.stub().returns(Promise.resolve())
-      },
-      indexCache: {
-        init: sinon.stub().returns(Promise.resolve())
-      },
-      funnel: {
-        init: sinon.spy()
-      },
-      notifier: {
-        init: sinon.spy()
-      },
-      statistics: {
-        init: sinon.spy()
-      },
-      hooks: {
-        init: sinon.spy()
-      },
-      entryPoints: {
-        init: sinon.spy()
-      },
-      repositories: {
-        init: sinon.stub().returns(Promise.resolve())
-      },
-      remoteActionsController: {
-        init: sinon.stub().returns(Promise.resolve()),
-        actions: {
-          dump: remoteActionDumpSpy
-        }
-      },
-    }
-
-    kuzzle = new Kuzzle();
-    kuzzle.start.call(kuzzleMock);
-
-    should(processRemoveAllListenersSpy.getCall(0).args[0]).be.exactly('unhandledRejection');
-    should(processOnSpy.getCall(0).args[0]).be.exactly('unhandledRejection');
-
-    should(processRemoveAllListenersSpy.getCall(1).args[0]).be.exactly('uncaughtException');
-    should(processOnSpy.getCall(1).args[0]).be.exactly('uncaughtException');
-
-    should(processRemoveAllListenersSpy.getCall(2).args[0]).be.exactly('SIGHUP');
-    should(processOnSpy.getCall(2).args[0]).be.exactly('SIGHUP');
-
-    should(processRemoveAllListenersSpy.getCall(3).args[0]).be.exactly('SIGQUIT');
-    should(processOnSpy.getCall(3).args[0]).be.exactly('SIGQUIT');
-
-    should(processRemoveAllListenersSpy.getCall(4).args[0]).be.exactly('SIGABRT');
-    should(processOnSpy.getCall(4).args[0]).be.exactly('SIGABRT');
-
-    should(processRemoveAllListenersSpy.getCall(5).args[0]).be.exactly('SIGPIPE');
-    should(processOnSpy.getCall(5).args[0]).be.exactly('SIGPIPE');
-
-    should(processRemoveAllListenersSpy.getCall(6).args[0]).be.exactly('SIGTERM');
-    should(processOnSpy.getCall(6).args[0]).be.exactly('SIGTERM');
-
-    should(processRemoveAllListenersSpy.getCall(7).args[0]).be.exactly('SIGTRAP');
-    should(processOnSpy.getCall(7).args[0]).be.exactly('SIGTRAP');
-  })
-=======
       return should(kuzzle.start())
         .be.rejectedWith(error);
     });
   });
->>>>>>> 0f80c999
 });