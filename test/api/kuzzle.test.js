var
  rc = require('rc'),
  q = require('q'),
  rewire = require('rewire'),
  should = require('should'),
  Kuzzle = require.main.require('lib/api/Kuzzle'),
  PartialError = require.main.require('lib/api/core/errors/partialError'),
  InternalError = require.main.require('lib/api/core/errors/internalError'),
  prepareDb;

describe('Test kuzzle constructor', () => {
  var kuzzle;

  before(() => {
    kuzzle = new Kuzzle();
  });

  it('should construct a kuzzle object', () => {
    should(kuzzle).be.an.Object();

    should(kuzzle.hooks).be.an.Object();
    should(kuzzle.workers).be.an.Object();
    should(kuzzle.remoteActions).be.an.Object();

    should(kuzzle.start).be.a.Function();
  });

  it('should construct a kuzzle object with emit and listen event', (done) => {
    kuzzle.on('event', () => {
      done();
    });

    kuzzle.emit('event', {});
  });

  describe('#remoteActions', () => {
    var
      kuzzle,
      processExit,
      params,
      exitStatus = 0;

    before(() => {

      processExit = process.exit;
      process.exit = (status) => {
        exitStatus = status;
      };

      kuzzle = new Kuzzle();
    });

    after(() => {
      process.exit = processExit;
    });

    it('should exit the process with status 1 if the remote action does not exists', (done) => {
      exitStatus = 0;
      kuzzle.remoteActions.do('foo', {}, {});
      should(exitStatus).be.eql(1);
      done();
    });

    it('should exit the process with status 1 if no PID is given and PID is mandatory', (done) => {
      params = rc('kuzzle');
      params.pid = undefined;
      exitStatus = 0;

<<<<<<< HEAD
    before(function () {
      prepareDb = rewire('../../lib/api/prepareDb');
      createInternalStructure = prepareDb.__get__('createInternalStructure');
    });

    beforeEach(function () {
      workerCalled = false;
      indexAdded = [];
      requests = [];

      context = {
        defaultRoleDefinition: params.roleWithoutAdmin,
        kuzzle: {
          indexCache: {
            indexes: {

            },
            add: function (idx, collection) {
              should(idx).be.eql(context.kuzzle.config.internalIndex);
              indexAdded.push({index: idx, collection});
            }
          },
          pluginsManager: {
            trigger: function () {
            }
          },
          workerListener: {
            add: function (rq) {
              requests.push(rq);
              workerCalled = true;
              return q();
            }
          },
          config: {
            internalIndex: 'foobar'
          },
          funnel: {
            controllers: {
              security: {
                createOrReplaceRole: function (requestObject) {
                  requests.push(requestObject);
                },
                createOrReplaceProfile: function (requestObject) {
                  requests.push(requestObject);
                }
              }
            }
          }
        }
      };
    });

    it('should create a proper internal structure', function (done) {
      createInternalStructure.call(context)
        .then(() => {
          should(workerCalled).be.true();

          /*
            We expect these 9 request objects, in this order:
              - internal index creation
              - profiles collection mapping
              - users collection mapping
              - users roles
              - users profiles
           */
          should(requests.length).be.eql(10);
          should(indexAdded.length).be.eql(5);

          should(requests[0].controller).be.eql('admin');
          should(requests[0].action).be.eql('createIndex');
          should(requests[0].index).be.eql(context.kuzzle.config.internalIndex);

          should(indexAdded[0].index).be.eql(context.kuzzle.config.internalIndex);
          should(indexAdded[0].collection).be.undefined();


          should(requests[1].controller).be.eql('admin');
          should(requests[1].action).be.eql('updateMapping');
          should(requests[1].index).be.eql(context.kuzzle.config.internalIndex);
          should(requests[1].collection).be.eql('roles');

          should(indexAdded[1].index).be.eql(context.kuzzle.config.internalIndex);
          should(indexAdded[1].collection).be.eql('roles');

          should(requests[2].controller).be.eql('admin');
          should(requests[2].action).be.eql('updateMapping');
          should(requests[2].index).be.eql(context.kuzzle.config.internalIndex);
          should(requests[2].collection).be.eql('profiles');

          should(indexAdded[2].index).be.eql(context.kuzzle.config.internalIndex);
          should(indexAdded[2].collection).be.eql('profiles');

          should(requests[3].controller).be.eql('admin');
          should(requests[3].action).be.eql('updateMapping');
          should(requests[3].index).be.eql(context.kuzzle.config.internalIndex);
          should(requests[3].collection).be.eql('users');

          should(indexAdded[3].index).be.eql(context.kuzzle.config.internalIndex);
          should(indexAdded[3].collection).be.eql('users');

          should(requests[4].controller).be.eql('security');
          should(requests[4].action).be.eql('createOrReplaceRole');

          should(requests[5].controller).be.eql('security');
          should(requests[5].action).be.eql('createOrReplaceRole');

          should(requests[6].controller).be.eql('security');
          should(requests[6].action).be.eql('createOrReplaceRole');

          should(requests[7].controller).be.eql('security');
          should(requests[7].action).be.eql('createOrReplaceProfile');

          should(requests[8].controller).be.eql('security');
          should(requests[8].action).be.eql('createOrReplaceProfile');

          should(requests[9].controller).be.eql('security');
          should(requests[9].action).be.eql('createOrReplaceProfile');

          done();
        })
        .catch(err => done(err));
    });
=======
      kuzzle.remoteActions.do('enableServices', params, {});
      should(exitStatus).be.eql(1);
      done();
    });

    it('should exit the process with status 1 if the given PID does not exists', (done) => {
      params = rc('kuzzle');
      params.pid = 'foo';
      exitStatus = 0;
>>>>>>> d0c2dd55

      kuzzle.remoteActions.do('enableServices', params, {});
      should(exitStatus).be.eql(1);
      done();
    });
  });
});<|MERGE_RESOLUTION|>--- conflicted
+++ resolved
@@ -66,130 +66,6 @@
       params.pid = undefined;
       exitStatus = 0;
 
-<<<<<<< HEAD
-    before(function () {
-      prepareDb = rewire('../../lib/api/prepareDb');
-      createInternalStructure = prepareDb.__get__('createInternalStructure');
-    });
-
-    beforeEach(function () {
-      workerCalled = false;
-      indexAdded = [];
-      requests = [];
-
-      context = {
-        defaultRoleDefinition: params.roleWithoutAdmin,
-        kuzzle: {
-          indexCache: {
-            indexes: {
-
-            },
-            add: function (idx, collection) {
-              should(idx).be.eql(context.kuzzle.config.internalIndex);
-              indexAdded.push({index: idx, collection});
-            }
-          },
-          pluginsManager: {
-            trigger: function () {
-            }
-          },
-          workerListener: {
-            add: function (rq) {
-              requests.push(rq);
-              workerCalled = true;
-              return q();
-            }
-          },
-          config: {
-            internalIndex: 'foobar'
-          },
-          funnel: {
-            controllers: {
-              security: {
-                createOrReplaceRole: function (requestObject) {
-                  requests.push(requestObject);
-                },
-                createOrReplaceProfile: function (requestObject) {
-                  requests.push(requestObject);
-                }
-              }
-            }
-          }
-        }
-      };
-    });
-
-    it('should create a proper internal structure', function (done) {
-      createInternalStructure.call(context)
-        .then(() => {
-          should(workerCalled).be.true();
-
-          /*
-            We expect these 9 request objects, in this order:
-              - internal index creation
-              - profiles collection mapping
-              - users collection mapping
-              - users roles
-              - users profiles
-           */
-          should(requests.length).be.eql(10);
-          should(indexAdded.length).be.eql(5);
-
-          should(requests[0].controller).be.eql('admin');
-          should(requests[0].action).be.eql('createIndex');
-          should(requests[0].index).be.eql(context.kuzzle.config.internalIndex);
-
-          should(indexAdded[0].index).be.eql(context.kuzzle.config.internalIndex);
-          should(indexAdded[0].collection).be.undefined();
-
-
-          should(requests[1].controller).be.eql('admin');
-          should(requests[1].action).be.eql('updateMapping');
-          should(requests[1].index).be.eql(context.kuzzle.config.internalIndex);
-          should(requests[1].collection).be.eql('roles');
-
-          should(indexAdded[1].index).be.eql(context.kuzzle.config.internalIndex);
-          should(indexAdded[1].collection).be.eql('roles');
-
-          should(requests[2].controller).be.eql('admin');
-          should(requests[2].action).be.eql('updateMapping');
-          should(requests[2].index).be.eql(context.kuzzle.config.internalIndex);
-          should(requests[2].collection).be.eql('profiles');
-
-          should(indexAdded[2].index).be.eql(context.kuzzle.config.internalIndex);
-          should(indexAdded[2].collection).be.eql('profiles');
-
-          should(requests[3].controller).be.eql('admin');
-          should(requests[3].action).be.eql('updateMapping');
-          should(requests[3].index).be.eql(context.kuzzle.config.internalIndex);
-          should(requests[3].collection).be.eql('users');
-
-          should(indexAdded[3].index).be.eql(context.kuzzle.config.internalIndex);
-          should(indexAdded[3].collection).be.eql('users');
-
-          should(requests[4].controller).be.eql('security');
-          should(requests[4].action).be.eql('createOrReplaceRole');
-
-          should(requests[5].controller).be.eql('security');
-          should(requests[5].action).be.eql('createOrReplaceRole');
-
-          should(requests[6].controller).be.eql('security');
-          should(requests[6].action).be.eql('createOrReplaceRole');
-
-          should(requests[7].controller).be.eql('security');
-          should(requests[7].action).be.eql('createOrReplaceProfile');
-
-          should(requests[8].controller).be.eql('security');
-          should(requests[8].action).be.eql('createOrReplaceProfile');
-
-          should(requests[9].controller).be.eql('security');
-          should(requests[9].action).be.eql('createOrReplaceProfile');
-
-          done();
-        })
-        .catch(err => done(err));
-    });
-=======
       kuzzle.remoteActions.do('enableServices', params, {});
       should(exitStatus).be.eql(1);
       done();
@@ -199,7 +75,6 @@
       params = rc('kuzzle');
       params.pid = 'foo';
       exitStatus = 0;
->>>>>>> d0c2dd55
 
       kuzzle.remoteActions.do('enableServices', params, {});
       should(exitStatus).be.eql(1);
