var
  Promise = require('bluebird'),
  should = require('should'),
  Kuzzle = require.main.require('lib/api/kuzzle'),
  InternalError = require.main.require('kuzzle-common-objects').Errors.internalError,
  Repository = require.main.require('lib/api/core/models/repositories/repository');

describe('Test: repositories/repository', () => {
  var
    kuzzle,
    forwardedObject,
    persistedObject,
    repository,
    ObjectConstructor,
    mockCacheEngine,
    mockDatabaseEngine,
    cachedObject,
    uncachedObject;

  /**
   * @constructor
   */
  ObjectConstructor = function () {
    this.type = 'testObject';
  };

  persistedObject = new ObjectConstructor();
  persistedObject._id = -1;
  persistedObject.name = 'persisted';

  cachedObject = new ObjectConstructor();
  cachedObject._id = -2;
  cachedObject.name = 'cached';

  uncachedObject = new ObjectConstructor();
  uncachedObject._id = -3;
  uncachedObject.name = 'uncached';

  mockCacheEngine = {
    get: key => {
      if (key === 'repos/' + repository.index + '/' + repository.collection + '/persisted') {
        return Promise.resolve(JSON.stringify(persistedObject));
      }
      if (key === 'repos/' + repository.index + '/' + repository.collection + '/cached') {
        return Promise.resolve(JSON.stringify(cachedObject));
      }
      if (key === 'repos/' + repository.index + '/' + repository.collection + '/error') {
        return Promise.reject(new InternalError('Error'));
      }
      if (key === 'repos/' + repository.index + '/' + repository.collection + '/string') {
        return Promise.resolve('a string');
      }

      return Promise.resolve(null);
    },
    set: (key, value) => { forwardedObject = {op: 'set', key: key, value: JSON.parse(value)}; return Promise.resolve('OK'); },
    volatileSet: (key, value, ttl) => { forwardedObject = {op: 'volatileSet', key: key, value: JSON.parse(value), ttl: ttl }; return Promise.resolve('OK'); },
    expire: (key, ttl) => { forwardedObject = {op: 'expire', key: key, ttl: ttl}; return Promise.resolve('OK'); },
    persist: key => { forwardedObject = {op: 'persist', key: key}; return Promise.resolve('OK'); }
  };

  mockDatabaseEngine = {
    get: (type, id) => {
      if (id === 'persisted') {
        return Promise.resolve(persistedObject);
      }

      if (id === 'uncached') {
        return Promise.resolve(uncachedObject);
      }

      if (id === 'cached') {
        return Promise.resolve(uncachedObject);
      }

      if (id === 'source') {
        return Promise.resolve({_id:'theId', _source: {foo: 'bar'}});
      }

      if (id === 'error') {
        return Promise.reject(new InternalError('Error'));
      }

      return Promise.resolve({found: false});
    },
    mget: (type, ids) => {
      var
        promises = [];

      ids.forEach(id => {
        promises.push(mockDatabaseEngine.get(repository.collection, id));
      });

      return Promise.all(promises)
        .then(results => {
          var
            result = results
              .map(r => {
                return {
                  found: (r.found === undefined) ? true : r.found,
                  _source: {name: r.name},
                  _id: r._id
                };
              });

          return {hits: result};
        });
    },
    search: (type, query) => {
      if (query.empty) {
        return Promise.resolve({});
      }
<<<<<<< HEAD
      if (query.error) {
        return Promise.reject({});
=======
      if (filter.error) {
        return Promise.reject(new Error('Mocked error'));
>>>>>>> 89499157
      }
      return Promise.resolve({hits: [{_id: 'role', _source: {controllers: {}}}], total: 1});
    },
    createOrReplace: (type, id, content) => {
      forwardedObject = {type, id, content};
      return Promise.resolve(content);
    },
    delete: (type, id) => {
      forwardedObject = {type, id};
      return Promise.resolve(id);
    }
  };

  before(() => {
    kuzzle = new Kuzzle();

    repository = new Repository(kuzzle);
    repository.index = '%test';
    repository.collection = 'repository';
    repository.init({});
  });

  beforeEach(() => {
    forwardedObject = null;
    repository.ObjectConstructor = ObjectConstructor;
    repository.databaseEngine = mockDatabaseEngine;
    repository.cacheEngine = mockCacheEngine;
  });

  describe('#loadOneFromDatabase', () => {
    it('should return null for an non existing id', () => {
      return repository.loadOneFromDatabase(-9999)
        .then(result => should(result).be.null());
    });

    it('should reject the promise in case of error', () => {
      return should(repository.loadOneFromDatabase('error')).be.rejectedWith(InternalError);
    });

    it('should return a valid ObjectConstructor instance if found', () => {
      return repository.loadOneFromDatabase('persisted')
        .then(result => {
          should(result).be.instanceOf(ObjectConstructor);
          should(result._id).be.exactly(-1);
          should(result.name).be.exactly('persisted');
        });
    });

    it('should handle correctly the responses containing _id and _source', () => {
      return repository.loadOneFromDatabase('source')
        .then(result => {
          should(result._id).be.exactly('theId');
          should(result.foo).be.exactly('bar');
        });
    });
  });

  describe('#loadMultiFromDatabase', () => {
    it('should return an empty array for an non existing id', () => {
      return repository.loadMultiFromDatabase([-999, -998, -997])
        .then(results => should(results).be.an.Array().and.have.length(0));
    });

    it('should reject the promise in case of error', () => {
      return should(repository.loadMultiFromDatabase('error')).be.rejectedWith(InternalError);
    });

    it('should return a list of plain object', () => {
      return repository.loadMultiFromDatabase(['persisted'])
        .then(results => {
          should(results).be.an.Array();
          should(results).not.be.empty();

          results.forEach(result => {
            should(result).be.instanceOf(Object);
            should(result._id).be.exactly(-1);
            should(result.name).be.exactly('persisted');
          });
        });
    });

    it('should handle list of objects as an argument', () => {
      return repository.loadMultiFromDatabase([{_id:'persisted'}])
        .then(results => {
          should(results).be.an.Array();
          should(results).not.be.empty();

          results.forEach(result => {
            should(result).be.instanceOf(Object);
            should(result._id).be.exactly(-1);
            should(result.name).be.exactly('persisted');
          });
        });
    });

    it('should respond with an empty array if no result found', () => {
      return repository.loadMultiFromDatabase([{_id:'null'}])
        .then(results => {
          should(results).be.an.Array();
          should(results).be.empty();
        });
    });
  });

  describe('#loadFromCache', () => {
    it('should return null for an non-existing id', () => {
      return repository.loadFromCache(-999)
        .then(result => should(result).be.null());
    });

    it('should reject the promise in case of error', () => {
      return should(repository.loadFromCache('error')).be.rejectedWith(InternalError);
    });

    it('should reject the promise when loading an incorrect object', () => {
      return should(repository.loadFromCache('string')).be.rejectedWith(InternalError);
    });

    it('should return a valid ObjectConstructor instance if found', () => {
      return repository.loadFromCache('persisted')
        .then(result => {
          should(result).be.an.instanceOf(ObjectConstructor);
          should(result._id).be.exactly(-1);
          should(result.name).be.exactly('persisted');
          should(result.type).be.exactly('testObject');
        });
    });
  });

  describe('#load', () => {
    it('should return null for an non-existing id', () => {
      return repository.load(-999)
        .then(result => should(result).be.null());
    });

    it('should reject the promise in case of error', () => {
      return should(repository.load('error')).be.rejectedWith(InternalError);
    });

    it('should reject the promise when loading an incorrect object', () => {
      return should(repository.load('string')).be.rejectedWith(InternalError);
    });

    it('should return a valid ObjectConstructor instance if found', () => {
      return repository.load('persisted')
        .then(result => {
          should(result).be.an.instanceOf(ObjectConstructor);
          should(result._id).be.exactly(-1);
          should(result.name).be.exactly('persisted');
          should(result.type).be.exactly('testObject');
        });
    });

    it('should return a valid ObjectConstructor instance if found only in cache', () => {
      return repository.load('cached')
        .then(result => {
          should(result).be.an.instanceOf(ObjectConstructor);
          should(result._id).be.exactly(-2);
          should(result.name).be.exactly('cached');
          should(result.type).be.exactly('testObject');
        });
    });

    it('should return a valid ObjectConstructor instance if found only in databaseEngine', () => {
      return repository.load('uncached')
        .then(result => {
          should(result).be.an.instanceOf(ObjectConstructor);
          should(result._id).be.exactly(-3);
          should(result.name).be.exactly('uncached');
          should(result.type).be.exactly('testObject');
        });
    });

    it('should get content only from databaseEngine if cacheEngine is null', () => {
      repository.cacheEngine = null;

      return repository.load('cached')
        .then(result => {
          should(result).be.an.instanceOf(ObjectConstructor);
          should(result._id).be.exactly(-3);
          should(result.name).be.exactly('uncached');
          should(result.type).be.exactly('testObject');
        });
    });

    it('should get content only from cacheEngine if databaseEngine is null', () => {
      repository.databaseEngine = null;

      return repository.load('uncached')
        .then(result => should(result).be.null());
    });
  });

  describe('#persistToDatabase', () => {
    it('should call the createOrReplace method of internal Engine', () => {
      return repository.persistToDatabase(persistedObject)
        .then(() => {
          should(forwardedObject.content).be.eql(persistedObject);
          should(forwardedObject.type).be.eql(repository.collection);
          should(forwardedObject.id).be.eql(persistedObject._id);
        });
    });
  });

  describe('#deleteFromDatabase', () => {
    it('should construct a valid requestObject', () => {
      return repository.deleteFromDatabase('test')
        .then(() => {
          should(forwardedObject).match({
            id: 'test',
            type: repository.collection
          });
        });
    });
  });

  describe('#persistToCache', () => {
    it('should set the object if the ttl is false', () => {
      repository.persistToCache(persistedObject, {ttl: false});

      should(forwardedObject.op).be.exactly('set');
      should(forwardedObject.value).match(persistedObject);
    });

    it('should set the object with a ttl by default', () => {
      repository.persistToCache(persistedObject, {ttl: 500});

      should(forwardedObject.op).be.exactly('volatileSet');
      should(forwardedObject.value).match(persistedObject);
      should(forwardedObject.ttl).be.exactly(500);
    });
  });

  describe('#refreshCacheTTL', () => {
    it('should persist the object if the ttl is set to false', () => {
      repository.refreshCacheTTL(persistedObject, {ttl: false});

      should(forwardedObject.op).be.exactly('persist');
    });

    it('should refresh the ttl if not passed falsed', () => {
      repository.refreshCacheTTL(persistedObject, {ttl: 500});

      should(forwardedObject.op).be.exactly('expire');
      should(forwardedObject.ttl).be.exactly(500);
    });

  });

  describe('#serializeToCache', () => {
    it('should return the same object', () => {
      var serialized = repository.serializeToCache(persistedObject);

      should(Object.keys(serialized).length).be.exactly(Object.keys(persistedObject).length);
      Object.keys(repository.serializeToCache(persistedObject)).forEach(key => {
        should(persistedObject[key]).be.exactly(serialized[key]);
      });
    });
  });

  describe('#serializeToDatabase', () => {
    it('should return the same object', () => {
      should(repository.serializeToDatabase(persistedObject)).be.exactly(persistedObject);
    });
  });

  describe('#search', () => {
    it('should return a list from database', () => {
      return repository.search({query:'noquery'}, 0, 10, false)
        .then(response => {
          should(response).be.an.Object();
          should(response.hits).be.an.Array();
          should(response.total).be.exactly(1);
        });
    });

    it('should return an list if no hits', () => {
      return repository.search({empty:true}, 0, 10, false)
        .then(response => {
          should(response).be.an.Object();
          should(response.hits).be.an.Array();
          should(response.hits).be.empty();
          should(response.total).be.exactly(0);
        });
    });

    it('should be rejected with an error if something goes wrong', () => {
      return should(repository.search({error:true}, 0, 10, false)).be.rejectedWith(new Error('Mocked error'));
    });
  });
});<|MERGE_RESOLUTION|>--- conflicted
+++ resolved
@@ -110,13 +110,8 @@
       if (query.empty) {
         return Promise.resolve({});
       }
-<<<<<<< HEAD
       if (query.error) {
-        return Promise.reject({});
-=======
-      if (filter.error) {
         return Promise.reject(new Error('Mocked error'));
->>>>>>> 89499157
       }
       return Promise.resolve({hits: [{_id: 'role', _source: {controllers: {}}}], total: 1});
     },
