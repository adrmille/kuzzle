--- conflicted
+++ resolved
@@ -24,13 +24,9 @@
   beforeEach(function () {
     require.cache = {};
     kuzzle = new Kuzzle();
-<<<<<<< HEAD
     kuzzle.log = new (winston.Logger)({transports: [new (winston.transports.Console)({level: 'silent'})]});
     kuzzle.removeAllListeners();
-=======
-    kuzzle.log = new captainsLog({level: 'silent'});
 
->>>>>>> 2c94d803
     return kuzzle.start(params, {dummy: true});
   });
 
