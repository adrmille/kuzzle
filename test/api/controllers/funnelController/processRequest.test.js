--- conflicted
+++ resolved
@@ -94,9 +94,6 @@
       })).be.fulfilled();
   });
 
-<<<<<<< HEAD
-  it('should reject the promise if a controller action fails', () => {
-=======
   it('should not trigger request:onSuccess on a subrequest', () => {
     const
       subrequest = new Request({
@@ -123,8 +120,7 @@
       })).be.fulfilled();
   });
 
-  it('should reject the promise if a controller action fails', done => {
->>>>>>> 7bf86abb
+  it('should reject the promise if a controller action fails', () => {
     const request = new Request({
       controller: 'fakeController',
       action: 'fail',
@@ -150,33 +146,7 @@
       });
   });
 
-  it('should wrap a Node error on a plugin action failure', () => {
-    const request = new Request({
-      controller: 'fakePlugin/controller',
-      action: 'fail',
-    });
-
-    funnel.pluginsControllers['fakePlugin/controller'].fail.returns(Promise.reject(new Error('rejected')));
-
-    return funnel.processRequest(request)
-      .then(() => {
-        throw new Error('You shall not pass');
-      })
-      .catch(e => {
-        should(e).be.instanceOf(PluginImplementationError);
-        should(e.message).startWith('rejected');
-        should(funnel.requestHistory.toArray()).match([request]);
-        should(kuzzle.pluginsManager.trigger).calledWith('fakePlugin/controller:beforeFail');
-        should(kuzzle.pluginsManager.trigger).not.be.calledWith('fakePlugin/controller:afterFail');
-        should(kuzzle.pluginsManager.trigger.calledWithMatch('request:onSuccess', request)).be.false();
-        should(kuzzle.pluginsManager.trigger.calledWithMatch('request:onError', request)).be.true();
-        should(kuzzle.statistics.startRequest.called).be.true();
-        should(kuzzle.statistics.completedRequest.called).be.false();
-        should(kuzzle.statistics.failedRequest.called).be.true();
-      });
-  });
-
-  it('should not trigger a request:onError on a subrequest', done => {
+  it('should not trigger a request:onError on a subrequest', () => {
     const
       request = new Request({}),
       subrequest = new Request({
@@ -189,7 +159,9 @@
     funnel.controllers.fakeController.fail.returns(Promise.reject(new Error('rejected')));
 
     funnel.processRequest(subrequest)
-      .then(() => done('should have failed'))
+      .then(() => {
+        throw new Error('You shall not pass');
+      })
       .catch(e => {
         should(e).be.instanceOf(Error);
         should(e.message).be.eql('rejected');
@@ -203,7 +175,33 @@
         should(kuzzle.statistics.startRequest.called).be.true();
         should(kuzzle.statistics.completedRequest.called).be.false();
         should(kuzzle.statistics.failedRequest.called).be.true();
-        done();
+      });
+  });
+
+
+  it('should wrap a Node error on a plugin action failure', () => {
+    const request = new Request({
+      controller: 'fakePlugin/controller',
+      action: 'fail',
+    });
+
+    funnel.pluginsControllers['fakePlugin/controller'].fail.returns(Promise.reject(new Error('rejected')));
+
+    return funnel.processRequest(request)
+      .then(() => {
+        throw new Error('You shall not pass');
+      })
+      .catch(e => {
+        should(e).be.instanceOf(PluginImplementationError);
+        should(e.message).startWith('rejected');
+        should(funnel.requestHistory.toArray()).match([request]);
+        should(kuzzle.pluginsManager.trigger).calledWith('fakePlugin/controller:beforeFail');
+        should(kuzzle.pluginsManager.trigger).not.be.calledWith('fakePlugin/controller:afterFail');
+        should(kuzzle.pluginsManager.trigger.calledWithMatch('request:onSuccess', request)).be.false();
+        should(kuzzle.pluginsManager.trigger.calledWithMatch('request:onError', request)).be.true();
+        should(kuzzle.statistics.startRequest.called).be.true();
+        should(kuzzle.statistics.completedRequest.called).be.false();
+        should(kuzzle.statistics.failedRequest.called).be.true();
       });
   });
 
