var
  KuzzleMock = require('../../../mocks/kuzzle.mock'),
  should = require('should'),
  rewire = require('rewire'),
  sinon = require('sinon'),
  PluginPackageMock = require('../../../mocks/plugins/pluginPackage.mock'),
  RequestObject = require('kuzzle-common-objects').Models.requestObject,
  ManagePlugins = rewire('../../../../lib/api/controllers/remoteActions/managePlugins');

describe('Test: managePlugins remote action caller', () => {
  var
    managePlugins,
    pkg,
    release,
    kuzzle;

  beforeEach(() => {
    kuzzle = new KuzzleMock();
    pkg = new PluginPackageMock();
    kuzzle.pluginsManager.packages.getPackage.resolves(pkg);
    release = sinon.spy();

    ManagePlugins.__set__({
      lockfile: {
        lock: sinon.stub().yields(undefined, release)
      }
    });

    managePlugins = ManagePlugins(kuzzle);
  });

  describe('--list', () => {
    it('should return plugin packages definitions', () => {
      return managePlugins(new RequestObject({
        body: {
          list: true
        }
      }))
        .then(() => {
          should(kuzzle.pluginsManager.packages.definitions).be.calledOnce();
        });
    });
  });

  describe('--install', () => {
    it('should install a single plugin package if a plugin name is provided', () => {
      return managePlugins(new RequestObject({
        _id: 'plugin',
        body: { install: true, foo: 'bar' }
      }))
        .then(() => {
          should(kuzzle.pluginsManager.trigger)
            .be.calledOnce()
            .be.calledWithExactly('log:info', '███ kuzzle-plugins: Installing plugin plugin...');

          should(pkg.setDefinition)
            .be.calledOnce()
            .be.calledWith({install: true, foo: 'bar'});

          should(pkg.install).be.calledOnce();
        });
    });
  });

  describe('--get', () => {
    it('should return the definition of the plugin', () => {
      kuzzle.pluginsManager.packages.definitions.resolves({foo: 'bar'});

      return managePlugins({
        data: {
          _id: 'foo',
          body: {
            get: true
          }
        }
      })
        .then(response => {
          should(response).be.exactly('bar');

          should(kuzzle.pluginsManager.packages.definitions)
            .be.calledOnce();
        });
    });
  });

  describe('--set', () => {
    it('should set the plugin config', () => {
      return managePlugins({
        data: {
          _id: 'plugin',
          body: {
            set: '{"foo":"bar"}'
          }
        }
      })
        .then(() => {
          should(pkg.setConfigurationProperty)
            .be.calledOnce()
            .be.calledWith({
              foo: 'bar'
            });
        });
    });

    it('should reject the promise if an invalid JSON configuration is given', () => {
      return should(managePlugins({
        data: {
          _id: 'plugin',
          body: {
            set: '{ invalid json }'
          }
        }
      }))
        .be.rejectedWith(SyntaxError);
    });
  });

  describe('--importConfig', () => {
    it('should call the package native method', () => {
      return managePlugins({
        data: {
          _id: 'foo',
          body: {
            importConfig: 'file'
          }
        }
      })
      .then(() => {
        should(kuzzle.pluginsManager.packages.getPackage)
          .be.calledOnce()
          .be.calledWithExactly('foo');

        should(pkg.importConfigurationFromFile)
          .be.calledOnce()
          .be.calledWithExactly('file');
      });
    });
  });

  describe('--unset', () => {
    it('should call the package delete method', () => {
      return managePlugins({
        data: {
          _id: 'foo',
          body: {
            unset: 'bar'
          }
        }
<<<<<<< HEAD
      })(() => {
        return should(importPluginConfiguration()).be.rejectedWith('Unable to parse undefined: SyntaxError: Unexpected token I in JSON at position 0');
      });
    });

    it('should reject the promise if the plugin configuration is not found', () => {
      var error = new Error('test');

      kuzzle.internalEngine.get.rejects(error);

      return should(importPluginConfiguration('plugin')).be.rejectedWith('Plugin plugin not found');
    });

    it('should update the plugin config', () => {
      kuzzle.internalEngine.get.resolves({_source: {}});

      return importPluginConfiguration('plugin')
=======
      })
>>>>>>> 3e3adec3
        .then(() => {
          should(kuzzle.pluginsManager.packages.getPackage)
            .be.calledOnce()
            .be.calledWithExactly('foo');

          should(pkg.unsetConfigurationProperty)
            .be.calledOnce()
            .be.calledWithExactly('bar');
        });
    });
  });

  describe('--replace', () => {
    it('should call the package replace method', () => {
      return managePlugins({
        data: {
          _id: 'foo',
          body: {
            replace: '{"foo":"bar"}'
          }
        }
      })
        .then(() => {
          should(kuzzle.pluginsManager.packages.getPackage)
            .be.calledOnce()
            .be.calledWithExactly('foo');

          should(pkg.updateDbConfiguration)
            .be.calledOnce()
            .be.calledWith({foo: 'bar'});
        });
    });

    it('should reject the promise if an invalid JSON is given', () => {
      return should(managePlugins({
        data: {
          _id: 'foo',
          body: { replace: '{ invalid json }' }
        }
      }))
        .be.rejectedWith(SyntaxError);
    });
  });

  describe('--remove', () => {
    it('should call the package delete method', () => {
      return managePlugins({
        data: {
          _id: 'foo',
          body: {
            remove: true
          }
        }
      })
        .then(() => {
          should(kuzzle.pluginsManager.packages.getPackage)
            .be.calledOnce()
            .be.calledWithExactly('foo');

          should(pkg.delete)
            .be.calledOnce();
        });
    });
  });

  describe('--activate && --deactivate', () => {
    it('activate', () => {
      return managePlugins({
        data: {
          _id: 'foo',
          body: {
            activate: true
          }
        }
      })
        .then(() => {
          should(kuzzle.pluginsManager.packages.getPackage)
            .be.calledOnce()
            .be.calledWithExactly('foo');

          should(pkg.setActivate)
            .be.calledOnce()
            .be.calledWithExactly(true);
        });
    });

    it('deactivate', () => {
      return managePlugins({
        data: {
          _id: 'foo',
          body: {
            deactivate: true
          }
        }
      })
        .then(() => {
          should(kuzzle.pluginsManager.packages.getPackage)
            .be.calledOnce()
            .be.calledWithExactly('foo');

          should(pkg.setActivate)
            .be.calledOnce()
            .be.calledWithExactly(false);
        });
    });
  });

  it('should lock', () => {
    return managePlugins({data: { body: {}}})
      .then(() => {
        var lock = ManagePlugins.__get__('lockfile').lock;

<<<<<<< HEAD
    it('should reject the promise if an invalid json is given', () => {
      return should(setPluginConfiguration('test', 'Invalid json'))
        .be.rejectedWith('Unable to parse Invalid json. Expected: JSON Object\nSyntaxError: Unexpected token I in JSON at position 0');
    });
=======
        should(lock)
          .be.calledOnce();
>>>>>>> 3e3adec3

        should(release)
          .be.calledOnce();

<<<<<<< HEAD
  });

  describe('#unsetPluginConfiguration', () => {
    var
      unsetPluginConfiguration = ManagePlugins.__get__('unsetPluginConfiguration');

    it('should reject the promise if the property does not exist', () => {
      kuzzle.internalEngine.get.resolves({_source: { config: {}}});

      return should(unsetPluginConfiguration('test', 'property'))
        .be.rejectedWith('Property property not found in the plugin configuration');
    });

    it('should do its job', () => {
      kuzzle.internalEngine.get.resolves({_source: {config: {property: false}}});

      return ManagePlugins.__with__({
        getPluginConfiguration: sandbox.spy()
      })(() => {
        return unsetPluginConfiguration('test', 'property')
          .then(() => {
            should(kuzzle.internalEngine.get).be.calledOnce();
            should(kuzzle.internalEngine.get).be.calledWithExactly('plugins', 'test');
            should(kuzzle.internalEngine.replace).be.calledOnce();
            should(kuzzle.internalEngine.replace).be.calledWithExactly('plugins',
              'test',
              {config: {}}
            );
          });
      });
    });

  });

  describe('#replacePluginConfiguration', () => {
    var
      replacePluginConfiguration = ManagePlugins.__get__('replacePluginConfiguration');

    it('should reject the promise if an invalid JSON is given', () => {
      return should(replacePluginConfiguration('test', 'Invalid JSON'))
        .be.rejectedWith('Unable to parse the new plugin configuration. Expected: JSON Object\nSyntaxError: Unexpected token I in JSON at position 0');
    });

    it('should replace the plugin configuration', () => {
      kuzzle.internalEngine.get.resolves({_source: {config: {bar: 'baz'}}});

      return ManagePlugins.__with__({
        getPluginConfiguration: sandbox.spy()
      })(() => {
        return replacePluginConfiguration('test', '{"foo":"bar"}')
          .then(() => {
            should(kuzzle.internalEngine.get).be.calledOnce();
            should(kuzzle.internalEngine.get).be.calledWithExactly('plugins', 'test');
            should(kuzzle.internalEngine.replace).be.calledWithExactly('plugins',
              'test',
              {config: {foo: 'bar'}}
            );
          });
      });
    });

  });

  describe('#removePlugin', () => {
    var
      removePlugin = ManagePlugins.__get__('removePlugin');

    it('should reject the promise if an error occurred deleting the plugin', () => {
      var error = new Error('test');

      kuzzle.internalEngine.get.resolves({_source: {npmVersion: '42'}});

      return ManagePlugins
        .__with__('getPluginPath', sandbox.stub().throws(error))(
          () => {
            return should(removePlugin('test'))
              .be.rejectedWith('Unable to remove the plugin module: Error: test');
          }
=======
        sinon.assert.callOrder(
          lock,
          release
>>>>>>> 3e3adec3
        );
      });
  });


});<|MERGE_RESOLUTION|>--- conflicted
+++ resolved
@@ -146,27 +146,7 @@
             unset: 'bar'
           }
         }
-<<<<<<< HEAD
-      })(() => {
-        return should(importPluginConfiguration()).be.rejectedWith('Unable to parse undefined: SyntaxError: Unexpected token I in JSON at position 0');
-      });
-    });
-
-    it('should reject the promise if the plugin configuration is not found', () => {
-      var error = new Error('test');
-
-      kuzzle.internalEngine.get.rejects(error);
-
-      return should(importPluginConfiguration('plugin')).be.rejectedWith('Plugin plugin not found');
-    });
-
-    it('should update the plugin config', () => {
-      kuzzle.internalEngine.get.resolves({_source: {}});
-
-      return importPluginConfiguration('plugin')
-=======
-      })
->>>>>>> 3e3adec3
+      })
         .then(() => {
           should(kuzzle.pluginsManager.packages.getPackage)
             .be.calledOnce()
@@ -279,103 +259,15 @@
       .then(() => {
         var lock = ManagePlugins.__get__('lockfile').lock;
 
-<<<<<<< HEAD
-    it('should reject the promise if an invalid json is given', () => {
-      return should(setPluginConfiguration('test', 'Invalid json'))
-        .be.rejectedWith('Unable to parse Invalid json. Expected: JSON Object\nSyntaxError: Unexpected token I in JSON at position 0');
-    });
-=======
         should(lock)
           .be.calledOnce();
->>>>>>> 3e3adec3
 
         should(release)
           .be.calledOnce();
 
-<<<<<<< HEAD
-  });
-
-  describe('#unsetPluginConfiguration', () => {
-    var
-      unsetPluginConfiguration = ManagePlugins.__get__('unsetPluginConfiguration');
-
-    it('should reject the promise if the property does not exist', () => {
-      kuzzle.internalEngine.get.resolves({_source: { config: {}}});
-
-      return should(unsetPluginConfiguration('test', 'property'))
-        .be.rejectedWith('Property property not found in the plugin configuration');
-    });
-
-    it('should do its job', () => {
-      kuzzle.internalEngine.get.resolves({_source: {config: {property: false}}});
-
-      return ManagePlugins.__with__({
-        getPluginConfiguration: sandbox.spy()
-      })(() => {
-        return unsetPluginConfiguration('test', 'property')
-          .then(() => {
-            should(kuzzle.internalEngine.get).be.calledOnce();
-            should(kuzzle.internalEngine.get).be.calledWithExactly('plugins', 'test');
-            should(kuzzle.internalEngine.replace).be.calledOnce();
-            should(kuzzle.internalEngine.replace).be.calledWithExactly('plugins',
-              'test',
-              {config: {}}
-            );
-          });
-      });
-    });
-
-  });
-
-  describe('#replacePluginConfiguration', () => {
-    var
-      replacePluginConfiguration = ManagePlugins.__get__('replacePluginConfiguration');
-
-    it('should reject the promise if an invalid JSON is given', () => {
-      return should(replacePluginConfiguration('test', 'Invalid JSON'))
-        .be.rejectedWith('Unable to parse the new plugin configuration. Expected: JSON Object\nSyntaxError: Unexpected token I in JSON at position 0');
-    });
-
-    it('should replace the plugin configuration', () => {
-      kuzzle.internalEngine.get.resolves({_source: {config: {bar: 'baz'}}});
-
-      return ManagePlugins.__with__({
-        getPluginConfiguration: sandbox.spy()
-      })(() => {
-        return replacePluginConfiguration('test', '{"foo":"bar"}')
-          .then(() => {
-            should(kuzzle.internalEngine.get).be.calledOnce();
-            should(kuzzle.internalEngine.get).be.calledWithExactly('plugins', 'test');
-            should(kuzzle.internalEngine.replace).be.calledWithExactly('plugins',
-              'test',
-              {config: {foo: 'bar'}}
-            );
-          });
-      });
-    });
-
-  });
-
-  describe('#removePlugin', () => {
-    var
-      removePlugin = ManagePlugins.__get__('removePlugin');
-
-    it('should reject the promise if an error occurred deleting the plugin', () => {
-      var error = new Error('test');
-
-      kuzzle.internalEngine.get.resolves({_source: {npmVersion: '42'}});
-
-      return ManagePlugins
-        .__with__('getPluginPath', sandbox.stub().throws(error))(
-          () => {
-            return should(removePlugin('test'))
-              .be.rejectedWith('Unable to remove the plugin module: Error: test');
-          }
-=======
         sinon.assert.callOrder(
           lock,
           release
->>>>>>> 3e3adec3
         );
       });
   });
