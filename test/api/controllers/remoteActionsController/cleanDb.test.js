var
<<<<<<< HEAD
  Promise = require('bluebird'),
  should = require('should'),
  sinon = require('sinon'),
  sandbox = sinon.sandbox.create(),
  KuzzleServer = require.main.require('lib/api/kuzzleServer'),
  RequestObject = require.main.require('kuzzle-common-objects').Models.requestObject,
  BadRequestError = require.main.require('kuzzle-common-objects').Errors.badRequestError;


describe('Test: clean database', () => {
  var
    kuzzle,
    resetCalled,
    request = new RequestObject({controller: 'remoteActions', action: 'cleanDb', body: {}});

  before(() => {
    kuzzle = new KuzzleServer();
  });

  beforeEach(() => {
    sandbox.stub(kuzzle.internalEngine, 'get').resolves({});
    return kuzzle.services.init({whitelist: []})
      .then(() => {
        sandbox.stub(kuzzle.services.list.readEngine, 'listIndexes').resolves({
          data: {
            body: {
              indexes: ['foo', 'bar']
            }
          }
        });

        resetCalled = sandbox.stub(kuzzle.indexCache, 'reset').resolves();
      });
  });

  afterEach(() => {
    sandbox.restore();
  });

  it('should clean database when the cleanDb controller is called', () => {
    var
      hasFiredCleanDbDone = false,
      hasFiredCleanDeleteIndexesDone = false,
      workerCalled = sandbox.stub(kuzzle.workerListener, 'add', requestObject => {
        should(requestObject.controller).be.eql('admin');
        should(requestObject.action).be.eql('deleteIndexes');
        return Promise.resolve();
      });

    sandbox.stub(kuzzle.pluginsManager, 'trigger', (event, data) => {
      if (event === 'cleanDb:deleteIndexes') {
        hasFiredCleanDeleteIndexesDone = true;
        should(data).be.an.instanceOf(RequestObject);
        should(data.controller).be.exactly('admin');
        should(data.action).be.exactly('deleteIndexes');
        should(data.data).be.an.instanceOf(Object);
        should(data.data.body).be.an.instanceOf(Object);
      }

      if (event === 'cleanDb:done') {
        hasFiredCleanDbDone = true;
        should(data).be.exactly('Reset done: Kuzzle is now like a virgin, touched for the very first time !');
      }

      return Promise.resolve(data);
    });

    return kuzzle.remoteActionsController.actions.cleanDb(kuzzle, request)
      .then(() => {
        should(workerCalled.calledOnce).be.true();
        should(resetCalled.calledOnce).be.true();
        should(hasFiredCleanDeleteIndexesDone).be.true();
        should(hasFiredCleanDbDone).be.true();
      });
  });

  it('should log an error if elasticsearch fail when cleaning database', done => {
    var
      hasFiredCleanDbError = false,
      workerCalled = sandbox.stub(kuzzle.workerListener, 'add', requestObject => {
        should(requestObject.controller).be.eql('admin');
        should(requestObject.action).be.eql('deleteIndexes');
        return Promise.reject('error');
      });

    sandbox.stub(kuzzle.pluginsManager, 'trigger', (event, data) => {
      if (event === 'cleanDb:error') {
        should(data).be.exactly('error');
        hasFiredCleanDbError = true;
      }
      return Promise.resolve(data);
    });

    kuzzle.remoteActionsController.actions.cleanDb(kuzzle, request)
      .then(() => done('Should have failed'))
      .catch(() => {
        should(workerCalled.calledOnce).be.true();
        should(resetCalled.calledOnce).be.false();
        should(hasFiredCleanDbError).be.true();
        done();
=======
  should = require('should'),
  sinon = require('sinon'),
  BadRequestError = require.main.require('kuzzle-common-objects').Errors.badRequestError,
  sandbox = sinon.sandbox.create();


describe('Test: clean database', function () {
  var
    cleanDb,
    kuzzle;

  beforeEach(() => {
    kuzzle = {
      indexCache: {
        remove: sandbox.spy()
      },
      internalEngine: {
        index: 'testIndex',
        deleteIndex: sandbox.stub().resolves('deleteIndex')
      },
      isServer: true
    };

    cleanDb = require('../../../../lib/api/controllers/remoteActions/cleanDb')(kuzzle);
  });

  afterEach(() => {
    sandbox.reset();
  });

  it('should reject the promise if kuzzle is not a server instance', () => {
    kuzzle.isServer = false;

    return should(cleanDb()).be.rejectedWith(BadRequestError);
  });

  it('should clean the database', () => {
    return cleanDb()
      .then(response => {
        should(response).be.exactly('deleteIndex');
        should(kuzzle.internalEngine.deleteIndex).be.calledOnce();
        should(kuzzle.internalEngine.deleteIndex).be.calledWithExactly('testIndex');
        should(kuzzle.indexCache.remove).be.calledOnce();
        should(kuzzle.indexCache.remove).be.calledWith('testIndex');
>>>>>>> c31f3587
      });
  });

});<|MERGE_RESOLUTION|>--- conflicted
+++ resolved
@@ -1,113 +1,11 @@
 var
-<<<<<<< HEAD
-  Promise = require('bluebird'),
   should = require('should'),
   sinon = require('sinon'),
   sandbox = sinon.sandbox.create(),
-  KuzzleServer = require.main.require('lib/api/kuzzleServer'),
-  RequestObject = require.main.require('kuzzle-common-objects').Models.requestObject,
   BadRequestError = require.main.require('kuzzle-common-objects').Errors.badRequestError;
 
 
 describe('Test: clean database', () => {
-  var
-    kuzzle,
-    resetCalled,
-    request = new RequestObject({controller: 'remoteActions', action: 'cleanDb', body: {}});
-
-  before(() => {
-    kuzzle = new KuzzleServer();
-  });
-
-  beforeEach(() => {
-    sandbox.stub(kuzzle.internalEngine, 'get').resolves({});
-    return kuzzle.services.init({whitelist: []})
-      .then(() => {
-        sandbox.stub(kuzzle.services.list.readEngine, 'listIndexes').resolves({
-          data: {
-            body: {
-              indexes: ['foo', 'bar']
-            }
-          }
-        });
-
-        resetCalled = sandbox.stub(kuzzle.indexCache, 'reset').resolves();
-      });
-  });
-
-  afterEach(() => {
-    sandbox.restore();
-  });
-
-  it('should clean database when the cleanDb controller is called', () => {
-    var
-      hasFiredCleanDbDone = false,
-      hasFiredCleanDeleteIndexesDone = false,
-      workerCalled = sandbox.stub(kuzzle.workerListener, 'add', requestObject => {
-        should(requestObject.controller).be.eql('admin');
-        should(requestObject.action).be.eql('deleteIndexes');
-        return Promise.resolve();
-      });
-
-    sandbox.stub(kuzzle.pluginsManager, 'trigger', (event, data) => {
-      if (event === 'cleanDb:deleteIndexes') {
-        hasFiredCleanDeleteIndexesDone = true;
-        should(data).be.an.instanceOf(RequestObject);
-        should(data.controller).be.exactly('admin');
-        should(data.action).be.exactly('deleteIndexes');
-        should(data.data).be.an.instanceOf(Object);
-        should(data.data.body).be.an.instanceOf(Object);
-      }
-
-      if (event === 'cleanDb:done') {
-        hasFiredCleanDbDone = true;
-        should(data).be.exactly('Reset done: Kuzzle is now like a virgin, touched for the very first time !');
-      }
-
-      return Promise.resolve(data);
-    });
-
-    return kuzzle.remoteActionsController.actions.cleanDb(kuzzle, request)
-      .then(() => {
-        should(workerCalled.calledOnce).be.true();
-        should(resetCalled.calledOnce).be.true();
-        should(hasFiredCleanDeleteIndexesDone).be.true();
-        should(hasFiredCleanDbDone).be.true();
-      });
-  });
-
-  it('should log an error if elasticsearch fail when cleaning database', done => {
-    var
-      hasFiredCleanDbError = false,
-      workerCalled = sandbox.stub(kuzzle.workerListener, 'add', requestObject => {
-        should(requestObject.controller).be.eql('admin');
-        should(requestObject.action).be.eql('deleteIndexes');
-        return Promise.reject('error');
-      });
-
-    sandbox.stub(kuzzle.pluginsManager, 'trigger', (event, data) => {
-      if (event === 'cleanDb:error') {
-        should(data).be.exactly('error');
-        hasFiredCleanDbError = true;
-      }
-      return Promise.resolve(data);
-    });
-
-    kuzzle.remoteActionsController.actions.cleanDb(kuzzle, request)
-      .then(() => done('Should have failed'))
-      .catch(() => {
-        should(workerCalled.calledOnce).be.true();
-        should(resetCalled.calledOnce).be.false();
-        should(hasFiredCleanDbError).be.true();
-        done();
-=======
-  should = require('should'),
-  sinon = require('sinon'),
-  BadRequestError = require.main.require('kuzzle-common-objects').Errors.badRequestError,
-  sandbox = sinon.sandbox.create();
-
-
-describe('Test: clean database', function () {
   var
     cleanDb,
     kuzzle;
@@ -145,7 +43,6 @@
         should(kuzzle.internalEngine.deleteIndex).be.calledWithExactly('testIndex');
         should(kuzzle.indexCache.remove).be.calledOnce();
         should(kuzzle.indexCache.remove).be.calledWith('testIndex');
->>>>>>> c31f3587
       });
   });
 
