--- conflicted
+++ resolved
@@ -319,11 +319,7 @@
       return kuzzle.funnel.controllers.admin.deleteIndexes(deleteIndexRequestObject, context)
         .then(response => {
           should(response).be.instanceof(ResponseObject);
-<<<<<<< HEAD
-          should(mock.firstCall.args[0].data.body.indexes).match(['%text1', '%text2']);
-=======
           should(response.data.body.deleted).match(['%text1', '%text2']);
->>>>>>> 452ef9c2
           should(kuzzle.indexCache.add.called).be.false();
           should(kuzzle.indexCache.remove.calledTwice).be.true();
           should(kuzzle.indexCache.reset.called).be.false();
