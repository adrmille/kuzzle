--- conflicted
+++ resolved
@@ -7,12 +7,8 @@
   should = require('should'),
   winston = require('winston'),
   params = require('rc')('kuzzle'),
-<<<<<<< HEAD
   q = require('q'),
-  Kuzzle = require('root-require')('lib/api/Kuzzle'),
-=======
   Kuzzle = require.main.require('lib/api/Kuzzle'),
->>>>>>> ce83b7bb
   rewire = require('rewire'),
   RouterController = rewire('../../../../lib/api/controllers/routerController'),
   RequestObject = require.main.require('lib/api/core/models/requestObject'),
